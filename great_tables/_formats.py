from __future__ import annotations

import babel

from decimal import Decimal
from typing import (
    TYPE_CHECKING,
    Any,
    Callable,
    ClassVar,
    TypeVar,
    TypedDict,
    Union,
    List,
    Tuple,
    cast,
    Optional,
    Dict,
    Literal,
)
from typing_extensions import TypeAlias
from ._helpers import px
from ._tbl_data import PlExpr, SelectExpr, is_na, to_list, _get_column_dtype
from ._gt_data import GTData, FormatFns, FormatFn, FormatInfo
from ._locale import _get_locales_data, _get_default_locales_data, _get_currencies_data
from ._locations import resolve_rows_i, resolve_cols_c
from ._text import _md_html
from ._utils import _str_detect, _str_replace
from ._utils_nanoplots import _generate_nanoplot
import math
from datetime import datetime, date, time
from babel.dates import format_date, format_time, format_datetime
from pathlib import Path


if TYPE_CHECKING:
    from ._types import GTSelf

T = TypeVar("T")
DateStyle: TypeAlias = Literal[
    "iso",
    "wday_month_day_year",
    "wd_m_day_year",
    "wday_day_month_year",
    "month_day_year",
    "m_day_year",
    "day_m_year",
    "day_month_year",
    "day_month",
    "day_m",
    "year",
    "month",
    "day",
    "year.mn.day",
    "y.mn.day",
    "year_week",
    "year_quarter",
]
TimeStyle: TypeAlias = Literal[
    "iso",
    "iso-short",
    "h_m_s_p",
    "h_m_p",
    "h_p",
]
PlotType: TypeAlias = Literal[
    "line",
    "bar",
]
MissingVals: TypeAlias = Literal[
    "marker",
    "gap",
    "zero",
    "remove",
]


def fmt(
    self: GTSelf,
    fns: Union[FormatFn, FormatFns],
    columns: SelectExpr = None,
    rows: Union[int, List[int], None] = None,
    is_substitution=False,
) -> GTSelf:
    """
    Set a column format with a formatter function.

    The `fmt()` method provides a way to execute custom formatting functionality with raw data
    values in a way that can consider all output contexts.

    Along with the `columns` and `rows` arguments that provide some precision in targeting data
    cells, the `fns` argument allows you to define one or more functions for manipulating the
    raw data.

    Parameters
    ----------
    fns
        Either a single formatting function or a named list of functions.
    columns
        The columns to target. Can either be a single column name or a series of column names
        provided in a list.
    rows
        In conjunction with `columns=`, we can specify which of their rows should undergo
        formatting. The default is all rows, resulting in all rows in `columns` being formatted.
        Alternatively, we can supply a list of row indices.
    is_substitution
        Whether the formatter is a substitution. Substitutions are run last, after other formatters.

    Returns
    -------
    GT
        The GT object is returned. This is the same object that the method is called on so that we
        can facilitate method chaining.
    """

    # If a single function is supplied to `fns` then
    # repackage that into a list as the `default` function
    if isinstance(fns, Callable):
        fns = FormatFns(default=fns)

    row_res = resolve_rows_i(self, rows)
    row_pos = [name_pos[1] for name_pos in row_res]

    col_res = resolve_cols_c(self, columns)

    formatter = FormatInfo(fns, col_res, row_pos)

    if is_substitution:
        return self._replace(_substitutions=[*self._substitutions, formatter])

    return self._replace(_formats=[*self._formats, formatter])


def fmt_number(
    self: GTSelf,
    columns: SelectExpr = None,
    rows: Union[int, List[int], None] = None,
    decimals: int = 2,
    n_sigfig: Optional[int] = None,
    drop_trailing_zeros: bool = False,
    drop_trailing_dec_mark: bool = True,
    use_seps: bool = True,
    scale_by: float = 1,
    compact: bool = False,
    pattern: str = "{x}",
    sep_mark: str = ",",
    dec_mark: str = ".",
    force_sign: bool = False,
    locale: Union[str, None] = None,
) -> GTSelf:
    """
    Format numeric values.

    With numeric values within a table's body cells, we can perform number-based formatting so that
    the targeted values are rendered with a higher consideration for tabular presentation.
    Furthermore, there is finer control over numeric formatting with the following options:

    - decimals: choice of the number of decimal places, option to drop trailing zeros, and a choice
    of the decimal symbol
    - digit grouping separators: options to enable/disable digit separators and provide a choice of
    separator symbol
    - scaling: we can choose to scale targeted values by a multiplier value
    - large-number suffixing: larger figures (thousands, millions, etc.) can be autoscaled and
    decorated with the appropriate suffixes
    - pattern: option to use a text pattern for decoration of the formatted values
    - locale-based formatting: providing a locale ID will result in number formatting specific to
    the chosen locale

    Parameters
    ----------
    columns
        The columns to target. Can either be a single column name or a series of column names
        provided in a list.
    rows
        In conjunction with `columns=`, we can specify which of their rows should undergo
        formatting. The default is all rows, resulting in all rows in targeted columns being
        formatted. Alternatively, we can supply a list of row indices.
    decimals
        The `decimals` values corresponds to the exact number of decimal places to use. A value such
        as `2.34` can, for example, be formatted with `0` decimal places and it would result in
        `"2"`. With `4` decimal places, the formatted value becomes `"2.3400"`. The trailing zeros
        can be removed with `drop_trailing_zeros=True`. If you always need `decimals = 0`, the
        [`fmt_integer()`](`great_tables.GT.fmt_integer`) method should be considered.
    n_sigfig
        A option to format numbers to *n* significant figures. By default, this is `None` and thus
        number values will be formatted according to the number of decimal places set via
        `decimals`. If opting to format according to the rules of significant figures, `n_sigfig`
        must be a number greater than or equal to `1`. Any values passed to the `decimals` and
        `drop_trailing_zeros` arguments will be ignored.
    drop_trailing_zeros
        A boolean value that allows for removal of trailing zeros (those redundant zeros after the
        decimal mark).
    drop_trailing_dec_mark
        A boolean value that determines whether decimal marks should always appear even if there are
        no decimal digits to display after formatting (e.g., `23` becomes `23.` if `False`). By
        default trailing decimal marks are not shown.
    use_seps
        The `use_seps` option allows for the use of digit group separators. The type of digit group
        separator is set by `sep_mark` and overridden if a locale ID is provided to `locale`. This
        setting is `True` by default.
    scale_by
        All numeric values will be multiplied by the `scale_by` value before undergoing formatting.
        Since the `default` value is `1`, no values will be changed unless a different multiplier
        value is supplied.
    compact
        A boolean value that allows for compact formatting of numeric values. Values will be scaled
        and decorated with the appropriate suffixes (e.g., `1230` becomes `1.23K`, and `1230000`
        becomes `1.23M`). The `compact` option is `False` by default.
    pattern
        A formatting pattern that allows for decoration of the formatted value. The formatted value
        is represented by the `{x}` (which can be used multiple times, if needed) and all other
        characters will be interpreted as string literals.
    sep_mark
        The string to use as a separator between groups of digits. For example, using `sep_mark=","`
        with a value of `1000` would result in a formatted value of `"1,000"`. This argument is
        ignored if a `locale` is supplied (i.e., is not `None`).
    dec_mark
        The string to be used as the decimal mark. For example, using `dec_mark=","` with the value
        `0.152` would result in a formatted value of `"0,152"`). This argument is ignored if a
        `locale` is supplied (i.e., is not `None`).
    force_sign
        Should the positive sign be shown for positive values (effectively showing a sign for all
        values except zero)? If so, use `True` for this option. The default is `False`, where only
        negative numbers will display a minus sign. This option is disregarded when using accounting
        notation with `accounting = True`.
    locale
        An optional locale identifier that can be used for formatting values according the locale's
        rules. Examples include `"en"` for English (United States) and `"fr"` for French (France).

    Returns
    -------
    GT
        The GT object is returned. This is the same object that the method is called on so that we
        can facilitate method chaining.

    Adapting output to a specific `locale`
    --------------------------------------
    This formatting method can adapt outputs according to a provided `locale` value. Examples
    include `"en"` for English (United States) and `"fr"` for French (France). The use of a valid
    locale ID here means separator and decimal marks will be correct for the given locale. Should
    any values be provided in `sep_mark` or `dec_mark`, they will be overridden by the locale's
    preferred values.

    Note that a `locale` value provided here will override any global locale setting performed in
    [`GT()`](`great_tables.GT`)'s own `locale` argument (it is settable there as a value received by
    all other methods that have a `locale` argument).

    Examples
    --------
    Let's use the `exibble` dataset to create a table. With the `fmt_number()` method, we'll format
    the `num` column to have three decimal places (with `decimals=3`) and omit the use of digit
    separators (with `use_seps=False`).

    ```{python}
    from great_tables import GT, exibble

    (
        GT(exibble)
        .fmt_number(columns="num", decimals=3, use_seps=False)
    )
    ```

    See Also
    --------
    The [`fmt_integer()`](`great_tables.GT.fmt_integer`) method might be more useful if you really
    need to format numeric values to appear as integers (i.e., no decimals will be shown and input
    values are rounded as necessary). Need to do numeric formatting on a value or list of values?
    Take a look at the functional version of this method:
    [`val_fmt_number()`](`great_tables._formats_vals.val_fmt_number`).
    """

    # Stop if `locale` does not have a valid value; normalize locale and resolve one
    # that might be set globally
    _validate_locale(locale=locale)
    locale = _normalize_locale(locale=locale)
    locale = _resolve_locale(self, locale=locale)

    # Use locale-based marks if a locale ID is provided
    sep_mark = _get_locale_sep_mark(default=sep_mark, use_seps=use_seps, locale=locale)
    dec_mark = _get_locale_dec_mark(default=dec_mark, locale=locale)

    # Generate a function that will operate on single `x` values in the table body
    def fmt_number_fn(
        x: float,
        decimals: int = decimals,
        n_sigfig: Optional[int] = n_sigfig,
        drop_trailing_zeros: bool = drop_trailing_zeros,
        drop_trailing_dec_mark: bool = drop_trailing_dec_mark,
        use_seps: bool = use_seps,
        scale_by: float = scale_by,
        compact: bool = compact,
        sep_mark: str = sep_mark,
        dec_mark: str = dec_mark,
        force_sign: bool = force_sign,
    ):
        # Scale `x` value by a defined `scale_by` value
        x = x * scale_by

        # Determine whether the value is positive
        is_negative = _has_negative_value(value=x)

        if compact:
            x_formatted = _format_number_compactly(
                value=x,
                decimals=decimals,
                n_sigfig=n_sigfig,
                drop_trailing_zeros=drop_trailing_zeros,
                drop_trailing_dec_mark=drop_trailing_dec_mark,
                use_seps=use_seps,
                sep_mark=sep_mark,
                dec_mark=dec_mark,
                force_sign=force_sign,
            )
        else:
            x_formatted = _value_to_decimal_notation(
                value=x,
                decimals=decimals,
                n_sigfig=n_sigfig,
                drop_trailing_zeros=drop_trailing_zeros,
                drop_trailing_dec_mark=drop_trailing_dec_mark,
                use_seps=use_seps,
                sep_mark=sep_mark,
                dec_mark=dec_mark,
                force_sign=force_sign,
            )

        # Implement minus sign replacement for `x_formatted`
        if is_negative:
            minus_mark = _context_minus_mark()
            x_formatted = _replace_minus(x_formatted, minus_mark=minus_mark)

        # Use a supplied pattern specification to decorate the formatted value
        if pattern != "{x}":
            x_formatted = pattern.replace("{x}", x_formatted)

        return x_formatted

    return fmt(self, fns=fmt_number_fn, columns=columns, rows=rows)


def fmt_integer(
    self: GTSelf,
    columns: SelectExpr = None,
    rows: Union[int, List[int], None] = None,
    use_seps: bool = True,
    scale_by: float = 1,
    compact: bool = False,
    pattern: str = "{x}",
    sep_mark: str = ",",
    force_sign: bool = False,
    locale: Union[str, None] = None,
) -> GTSelf:
    """
    Format values as integers.

    With numeric values in one or more table columns, we can perform number-based formatting so that
    the targeted values are always rendered as integer values.

    We can have fine control over integer formatting with the following options:

    - digit grouping separators: options to enable/disable digit separators and provide a choice of
    separator symbol
    - scaling: we can choose to scale targeted values by a multiplier value
    - large-number suffixing: larger figures (thousands, millions, etc.) can be autoscaled and
    decorated with the appropriate suffixes
    - pattern: option to use a text pattern for decoration of the formatted values
    - locale-based formatting: providing a locale ID will result in number formatting specific to
    the chosen locale

    Parameters
    ----------
    columns
        The columns to target. Can either be a single column name or a series of column names
        provided in a list.
    rows
        In conjunction with `columns=`, we can specify which of their rows should undergo
        formatting. The default is all rows, resulting in all rows in targeted columns being
        formatted. Alternatively, we can supply a list of row indices.
    use_seps
        The `use_seps` option allows for the use of digit group separators. The type of digit group
        separator is set by `sep_mark` and overridden if a locale ID is provided to `locale`. This
        setting is `True` by default.
    scale_by
        All numeric values will be multiplied by the `scale_by` value before undergoing formatting.
        Since the `default` value is `1`, no values will be changed unless a different multiplier
        value is supplied.
    compact
        A boolean value that allows for compact formatting of numeric values. Values will be scaled
        and decorated with the appropriate suffixes (e.g., `1230` becomes `1K`, and `1230000`
        becomes `1M`). The `compact` option is `False` by default.
    pattern
        A formatting pattern that allows for decoration of the formatted value. The formatted value
        is represented by the `{x}` (which can be used multiple times, if needed) and all other
        characters will be interpreted as string literals.
    sep_mark
        The string to use as a separator between groups of digits. For example, using `sep_mark=","`
        with a value of `1000` would result in a formatted value of `"1,000"`. This argument is
        ignored if a `locale` is supplied (i.e., is not `None`).
    force_sign
        Should the positive sign be shown for positive values (effectively showing a sign for all
        values except zero)? If so, use `True` for this option. The default is `False`, where only
        negative numbers will display a minus sign. This option is disregarded when using accounting
        notation with `accounting = True`.
    locale
        An optional locale identifier that can be used for formatting values according the locale's
        rules. Examples include `"en"` for English (United States) and `"fr"` for French (France).

    Returns
    -------
    GT
        The GT object is returned. This is the same object that the method is called on so that we
        can facilitate method chaining.

    Adapting output to a specific `locale`
    --------------------------------------
    This formatting method can adapt outputs according to a provided `locale` value. Examples
    include `"en"` for English (United States) and `"fr"` for French (France). The use of a valid
    locale ID here means separator marks will be correct for the given locale. Should any value be
    provided in `sep_mark`, it will be overridden by the locale's preferred value.

    Note that a `locale` value provided here will override any global locale setting performed in
    [`GT()`](`great_tables.GT`)'s own `locale` argument (it is settable there as a value received by
    all other methods that have a `locale` argument).

    Examples
    --------
    For this example, we'll use the `exibble` dataset as the input table. With the `fmt_integer()`
    method, we'll format the `num` column as integer values having no digit separators (with the
    `use_seps=False` option).

    ```{python}
    from great_tables import GT, exibble

    (
        GT(exibble)
        .fmt_integer(columns="num", use_seps=False)
    )
    ```

    See Also
    --------
    The [`fmt_number()`](`great_tables.GT.fmt_number`) method might be more of what you need if
    you'd like decimal values in your outputs. Need to do integer-based formatting on a value or
    list of values? Take a look at the functional version of this method:
    [`val_fmt_integer()`](`great_tables._formats_vals.val_fmt_integer`).
    """

    # Stop if `locale` does not have a valid value; normalize locale and resolve one
    # that might be set globally
    _validate_locale(locale=locale)
    locale = _normalize_locale(locale=locale)

    # Use locale-based marks if a locale ID is provided
    sep_mark = _get_locale_sep_mark(default=sep_mark, use_seps=use_seps, locale=locale)

    # Generate a function that will operate on single `x` values in
    # the table body
    def fmt_integer_fn(
        x: float,
        scale_by: float = scale_by,
    ):
        # If the `x` value is a Pandas 'NA', then return the same value
        if is_na(self._tbl_data, x):
            return x

        # Scale `x` value by a defined `scale_by` value
        x = x * scale_by

        # Determine whether the value is positive
        is_negative = _has_negative_value(value=x)

        if compact:
            x_formatted = _format_number_compactly(
                value=x,
                decimals=0,
                n_sigfig=None,
                drop_trailing_zeros=False,
                drop_trailing_dec_mark=True,
                use_seps=use_seps,
                sep_mark=sep_mark,
                dec_mark="not used",
                force_sign=force_sign,
            )
        else:
            x_formatted = _value_to_decimal_notation(
                value=x,
                decimals=0,
                n_sigfig=None,
                drop_trailing_zeros=False,
                drop_trailing_dec_mark=True,
                use_seps=use_seps,
                sep_mark=sep_mark,
                dec_mark="not used",
                force_sign=force_sign,
            )

        # Implement minus sign replacement for `x_formatted`
        if is_negative:
            minus_mark = _context_minus_mark()
            x_formatted = _replace_minus(x_formatted, minus_mark=minus_mark)

        # Use a supplied pattern specification to decorate the formatted value
        if pattern != "{x}":
            x_formatted = pattern.replace("{x}", x_formatted)

        return x_formatted

    return fmt(self, fns=fmt_integer_fn, columns=columns, rows=rows)


def fmt_scientific(
    self: GTSelf,
    columns: SelectExpr = None,
    rows: Union[int, List[int], None] = None,
    decimals: int = 2,
    n_sigfig: Optional[int] = None,
    drop_trailing_zeros: bool = False,
    drop_trailing_dec_mark: bool = True,
    scale_by: float = 1,
    exp_style: str = "x10n",
    pattern: str = "{x}",
    sep_mark: str = ",",
    dec_mark: str = ".",
    force_sign_m: bool = False,
    force_sign_n: bool = False,
    locale: Union[str, None] = None,
) -> GTSelf:
    """
    Format values to scientific notation.

    With numeric values in a table, we can perform formatting so that the targeted values are
    rendered in scientific notation, where extremely large or very small numbers can be expressed in
    a more practical fashion. Here, numbers are written in the form of a mantissa (`m`) and an
    exponent (`n`) with the construction *m* x 10^*n* or *m*E*n*. The mantissa component is a number
    between `1` and `10`. For instance, `2.5 x 10^9` can be used to represent the value
    2,500,000,000 in scientific notation. In a similar way, 0.00000012 can be expressed as
    `1.2 x 10^-7`. Due to its ability to describe numbers more succinctly and its ease of
    calculation, scientific notation is widely employed in scientific and technical domains.

    We have fine control over the formatting task, with the following options:

    - decimals: choice of the number of decimal places, option to drop trailing zeros, and a choice
    of the decimal symbol
    - scaling: we can choose to scale targeted values by a multiplier value
    - pattern: option to use a text pattern for decoration of the formatted values
    - locale-based formatting: providing a locale ID will result in formatting specific to the
    chosen locale

    Parameters
    ----------
    columns
        The columns to target. Can either be a single column name or a series of column names
        provided in a list.
    rows
        In conjunction with `columns=`, we can specify which of their rows should undergo
        formatting. The default is all rows, resulting in all rows in targeted columns being
        formatted. Alternatively, we can supply a list of row indices.
    decimals
        The `decimals` values corresponds to the exact number of decimal places to use. A value such
        as `2.34` can, for example, be formatted with `0` decimal places and it would result in
        `"2"`. With `4` decimal places, the formatted value becomes `"2.3400"`. The trailing zeros
        can be removed with `drop_trailing_zeros=True`.
    n_sigfig
        A option to format numbers to *n* significant figures. By default, this is `None` and thus
        number values will be formatted according to the number of decimal places set via
        `decimals`. If opting to format according to the rules of significant figures, `n_sigfig`
        must be a number greater than or equal to `1`. Any values passed to the `decimals` and
        `drop_trailing_zeros` arguments will be ignored.
    drop_trailing_zeros
        A boolean value that allows for removal of trailing zeros (those redundant zeros after the
        decimal mark).
    drop_trailing_dec_mark
        A boolean value that determines whether decimal marks should always appear even if there are
        no decimal digits to display after formatting (e.g., `23` becomes `23.` if `False`). By
        default trailing decimal marks are not shown.
    scale_by
        All numeric values will be multiplied by the `scale_by` value before undergoing formatting.
        Since the `default` value is `1`, no values will be changed unless a different multiplier
        value is supplied.
    exp_style
        Style of formatting to use for the scientific notation formatting. By default this is
        `"x10n"` but other options include using a single letter (e.g., `"e"`, `"E"`, etc.), a
        letter followed by a `"1"` to signal a minimum digit width of one, or `"low-ten"` for using
        a stylized `"10"` marker.
    pattern
        A formatting pattern that allows for decoration of the formatted value. The formatted value
        is represented by the `{x}` (which can be used multiple times, if needed) and all other
        characters will be interpreted as string literals.
    sep_mark
        The string to use as a separator between groups of digits. For example, using `sep_mark=","`
        with a value of `1000` would result in a formatted value of `"1,000"`. This argument is
        ignored if a `locale` is supplied (i.e., is not `None`).
    dec_mark
        The string to be used as the decimal mark. For example, using `dec_mark=","` with the value
        `0.152` would result in a formatted value of `"0,152"`). This argument is ignored if a
        `locale` is supplied (i.e., is not `None`).
    force_sign_m
        Should the plus sign be shown for positive values of the mantissa (first component)? This
        would effectively show a sign for all values except zero on the first numeric component of
        the notation. If so, use `True` (the default for this is `False`), where only negative
        numbers will display a sign.
    force_sign_n
        Should the plus sign be shown for positive values of the exponent (second component)? This
        would effectively show a sign for all values except zero on the second numeric component of
        the notation. If so, use `True` (the default for this is `False`), where only negative
        numbers will display a sign.
    locale
        An optional locale identifier that can be used for formatting values according the locale's
        rules. Examples include `"en"` for English (United States) and `"fr"` for French (France).

    Returns
    -------
    GT
        The GT object is returned. This is the same object that the method is called on so that we
        can facilitate method chaining.

    Adapting output to a specific `locale`
    --------------------------------------
    This formatting method can adapt outputs according to a provided `locale` value. Examples
    include `"en"` for English (United States) and `"fr"` for French (France). The use of a valid
    locale ID here means separator and decimal marks will be correct for the given locale. Should
    any values be provided in `sep_mark` or `dec_mark`, they will be overridden by the locale's
    preferred values.

    Note that a `locale` value provided here will override any global locale setting performed in
    [`GT()`](`great_tables.GT`)'s own `locale` argument (it is settable there as a value received by
    all other methods that have a `locale` argument).

    Examples
    --------
    For this example, we'll use the `exibble` dataset as the input table. With the
    `fmt_scientific()` method, we'll format the `num` column to contain values in scientific
    formatting.

    ```{python}
    from great_tables import GT, exibble

    (
        GT(exibble)
        .fmt_scientific(columns="num")
    )
    ```

    See Also
    --------
    The functional version of this method,
    [`val_fmt_scientific()`](`great_tables._formats_vals.val_fmt_scientific`), allows you to format
    a single numerical value (or a list of them).
    """

    # Set a default value for `use_seps`; these separators are only used for very
    # large exponent values
    use_seps = True

    # Stop if `locale` does not have a valid value; normalize locale and resolve one
    # that might be set globally
    _validate_locale(locale=locale)
    locale = _normalize_locale(locale=locale)

    # Use locale-based marks if a locale ID is provided
    sep_mark = _get_locale_sep_mark(default=sep_mark, use_seps=use_seps, locale=locale)
    dec_mark = _get_locale_dec_mark(default=dec_mark, locale=locale)

    # Generate a function that will operate on single `x` values in the table body
    def fmt_scientific_fn(
        x: float,
        decimals: int = decimals,
        n_sigfig: Optional[int] = n_sigfig,
        drop_trailing_zeros: bool = drop_trailing_zeros,
        drop_trailing_dec_mark: bool = drop_trailing_dec_mark,
        scale_by: float = scale_by,
        exp_style: str = exp_style,
        sep_mark: str = sep_mark,
        dec_mark: str = dec_mark,
        force_sign_m: bool = force_sign_m,
        force_sign_n: bool = force_sign_n,
    ):
        # If the `x` value is a Pandas 'NA', then return the same value
        if is_na(self._tbl_data, x):
            return x

        # Scale `x` value by a defined `scale_by` value
        x = x * scale_by

        # Determine whether the value is positive
        is_positive = _has_positive_value(value=x)

        minus_mark = _context_minus_mark()

        x_sci_notn = _value_to_scientific_notation(
            value=x,
            decimals=decimals,
            n_sigfig=n_sigfig,
            dec_mark=dec_mark,
        )

        sci_parts = x_sci_notn.split("E")

        m_part, n_part = sci_parts

        # Remove trailing zeros and decimal marks from the `m_part`
        if drop_trailing_zeros:
            m_part = m_part.rstrip("0")
        if drop_trailing_dec_mark:
            m_part = m_part.rstrip(".")

        # Force the positive sign to be present if the `force_sign_m` option is taken
        if is_positive and force_sign_m:
            m_part = "+" + m_part

        if exp_style == "x10n":
            # Define the exponent string based on the `exp_style` that is the default
            # ('x10n'); this is styled as 'x 10^n' instead of using a fixed symbol like 'E'

            # Determine which values don't require the (x 10^n) for scientific formatting
            # since their order would be zero
            small_pos = _has_sci_order_zero(value=x)

            # Force the positive sign to be present if the `force_sign_n` option is taken
            if force_sign_n and not _str_detect(n_part, "-"):
                n_part = "+" + n_part

            # Implement minus sign replacement for `m_part` and `n_part`
            m_part = _replace_minus(m_part, minus_mark=minus_mark)
            n_part = _replace_minus(n_part, minus_mark=minus_mark)

            if small_pos:
                # If the value is small enough to not require the (x 10^n) notation, then
                # the formatted value is based on only the `m_part`
                x_formatted = m_part
            else:
                # Get the set of exponent marks, which are used to decorate the `n_part`
                exp_marks = _context_exp_marks()

                # Create the formatted string based on `exp_marks` and the two `sci_parts`
                x_formatted = m_part + exp_marks[0] + n_part + exp_marks[1]

        else:
            # Define the exponent string based on the `exp_style` that's not the default
            # value of 'x10n'

            exp_str = _context_exp_str(exp_style=exp_style)

            n_min_width = 1 if _str_detect(exp_style, r"^[a-zA-Z]1$") else 2

            # The `n_part` will be extracted here and it must be padded to
            # the defined minimum number of decimal places
            if _str_detect(n_part, "-"):
                n_part = _str_replace(n_part, "-", "")
                n_part = n_part.ljust(n_min_width, "0")
                n_part = "-" + n_part
            else:
                n_part = n_part.ljust(n_min_width, "0")
                if force_sign_n:
                    n_part = "+" + n_part

            # Implement minus sign replacement for `m_part` and `n_part`
            m_part = _replace_minus(m_part, minus_mark=minus_mark)
            n_part = _replace_minus(n_part, minus_mark=minus_mark)

            x_formatted = m_part + exp_str + n_part

        # Use a supplied pattern specification to decorate the formatted value
        if pattern != "{x}":
            x_formatted = pattern.replace("{x}", x_formatted)

        return x_formatted

    return fmt(self, fns=fmt_scientific_fn, columns=columns, rows=rows)


def fmt_percent(
    self: GTSelf,
    columns: SelectExpr = None,
    rows: Union[int, List[int], None] = None,
    decimals: int = 2,
    drop_trailing_zeros: bool = False,
    drop_trailing_dec_mark: bool = True,
    scale_values: bool = True,
    use_seps: bool = True,
    pattern: str = "{x}",
    sep_mark: str = ",",
    dec_mark: str = ".",
    force_sign: bool = False,
    placement: str = "right",
    incl_space: bool = False,
    locale: Union[str, None] = None,
) -> GTSelf:
    """
    Format values as a percentage.

    With numeric values in a **gt** table, we can perform percentage-based formatting. It is assumed
    the input numeric values are proportional values and, in this case, the values will be
    automatically multiplied by `100` before decorating with a percent sign (the other case is
    accommodated though setting `scale_values` to `False`). For more control over percentage
    formatting, we can use the following options:

    - percent sign placement: the percent sign can be placed after or before the values and a space
    can be inserted between the symbol and the value.
    - decimals: choice of the number of decimal places, option to drop trailing zeros, and a choice
    of the decimal symbol
    - digit grouping separators: options to enable/disable digit separators and provide a choice of
    separator symbol
    - value scaling toggle: choose to disable automatic value scaling in the situation that values
    are already scaled coming in (and just require the percent symbol)
    - pattern: option to use a text pattern for decoration of the formatted values
    - locale-based formatting: providing a locale ID will result in number formatting specific to
    the chosen locale

    Parameters
    ----------
    columns
        The columns to target. Can either be a single column name or a series of column names
        provided in a list.
    rows
        In conjunction with `columns=`, we can specify which of their rows should undergo
        formatting. The default is all rows, resulting in all rows in targeted columns being
        formatted. Alternatively, we can supply a list of row indices.
    decimals
        The `decimals` values corresponds to the exact number of decimal places to use. A value such
        as `2.34` can, for example, be formatted with `0` decimal places and it would result in
        `"2"`. With `4` decimal places, the formatted value becomes `"2.3400"`. The trailing zeros
        can be removed with `drop_trailing_zeros=True`.
    drop_trailing_zeros
        A boolean value that allows for removal of trailing zeros (those redundant zeros after the
        decimal mark).
    drop_trailing_dec_mark
        A boolean value that determines whether decimal marks should always appear even if there are
        no decimal digits to display after formatting (e.g., `23` becomes `23.` if `False`). By
        default trailing decimal marks are not shown.
    scale_values
        Should the values be scaled through multiplication by 100? By default this scaling is
        performed since the expectation is that incoming values are usually proportional. Setting to
        `False` signifies that the values are already scaled and require only the percent sign when
        formatted.
    use_seps
        The `use_seps` option allows for the use of digit group separators. The type of digit group
        separator is set by `sep_mark` and overridden if a locale ID is provided to `locale`. This
        setting is `True` by default.
    pattern
        A formatting pattern that allows for decoration of the formatted value. The formatted value
        is represented by the `{x}` (which can be used multiple times, if needed) and all other
        characters will be interpreted as string literals.
    sep_mark
        The string to use as a separator between groups of digits. For example, using `sep_mark=","`
        with a value of `1000` would result in a formatted value of `"1,000"`. This argument is
        ignored if a `locale` is supplied (i.e., is not `None`).
    dec_mark
        The string to be used as the decimal mark. For example, using `dec_mark=","` with the value
        `0.152` would result in a formatted value of `"0,152"`). This argument is ignored if a
        `locale` is supplied (i.e., is not `None`).
    force_sign
        Should the positive sign be shown for positive values (effectively showing a sign for all
        values except zero)? If so, use `True` for this option. The default is `False`, where only
        negative numbers will display a minus sign. This option is disregarded when using accounting
        notation with `accounting = True`.
    placement
        This option governs the placement of the percent sign. This can be either be `"right"` (the
        default) or `"left"`.
    incl_space
        An option for whether to include a space between the value and the percent sign. The default
        is to not introduce a space character.
    locale
        An optional locale identifier that can be used for formatting values according the locale's
        rules. Examples include `"en"` for English (United States) and `"fr"` for French (France).

    Returns
    -------
    GT
        The GT object is returned. This is the same object that the method is called on so that we
        can facilitate method chaining.

    Adapting output to a specific `locale`
    --------------------------------------
    This formatting method can adapt outputs according to a provided `locale` value. Examples
    include `"en"` for English (United States) and `"fr"` for French (France). The use of a valid
    locale ID here means separator and decimal marks will be correct for the given locale. Should
    any values be provided in `sep_mark` or `dec_mark`, they will be overridden by the locale's
    preferred values.

    Note that a `locale` value provided here will override any global locale setting performed in
    [`GT()`](`great_tables.GT`)'s own `locale` argument (it is settable there as a value received by
    all other methods that have a `locale` argument).

    See Also
    --------
    The functional version of this method,
    [`val_fmt_percent()`](`great_tables._formats_vals.val_fmt_percent`), allows you to format a
    single numerical value (or a list of them).
    """

    # Stop if `locale` does not have a valid value; normalize locale and resolve one
    # that might be set globally
    _validate_locale(locale=locale)
    locale = _normalize_locale(locale=locale)

    # Use locale-based marks if a locale ID is provided
    sep_mark = _get_locale_sep_mark(default=sep_mark, use_seps=use_seps, locale=locale)
    dec_mark = _get_locale_dec_mark(default=dec_mark, locale=locale)

    if scale_values:
        scale_by = 100.0
    else:
        scale_by = 1.0

    # Generate a function that will operate on single `x` values in the table body
    def fmt_percent_fn(
        x: float,
        decimals: int = decimals,
        drop_trailing_zeros: bool = drop_trailing_zeros,
        drop_trailing_dec_mark: bool = drop_trailing_dec_mark,
        use_seps: bool = use_seps,
        scale_by: float = scale_by,
        sep_mark: str = sep_mark,
        dec_mark: str = dec_mark,
        force_sign: bool = force_sign,
        placement: str = placement,
        incl_space: bool = incl_space,
    ):
        # If the `x` value is a Pandas 'NA', then return the same value
        if is_na(self._tbl_data, x):
            return x

        # Scale `x` value by a defined `scale_by` value
        x = x * scale_by

        # Determine properties of the value
        is_negative = _has_negative_value(value=x)
        is_positive = _has_positive_value(value=x)

        x_formatted = _value_to_decimal_notation(
            value=x,
            decimals=decimals,
            n_sigfig=None,
            drop_trailing_zeros=drop_trailing_zeros,
            drop_trailing_dec_mark=drop_trailing_dec_mark,
            use_seps=use_seps,
            sep_mark=sep_mark,
            dec_mark=dec_mark,
            force_sign=force_sign,
        )

        # Create a percent pattern for affixing the percent sign
        space_character = " " if incl_space else ""
        percent_pattern = (
            f"{{x}}{space_character}%" if placement == "right" else f"%{space_character}{{x}}"
        )

        if is_negative and placement == "left":
            x_formatted = x_formatted.replace("-", "")
            x_formatted = percent_pattern.replace("{x}", x_formatted)
            x_formatted = "-" + x_formatted
        elif is_positive and force_sign and placement == "left":
            x_formatted = x_formatted.replace("+", "")
            x_formatted = percent_pattern.replace("{x}", x_formatted)
            x_formatted = "+" + x_formatted
        else:
            x_formatted = percent_pattern.replace("{x}", x_formatted)

        # Implement minus sign replacement for `x_formatted`
        if is_negative:
            minus_mark = _context_minus_mark()
            x_formatted = _replace_minus(x_formatted, minus_mark=minus_mark)

        # Use a supplied pattern specification to decorate the formatted value
        if pattern != "{x}":
            x_formatted = pattern.replace("{x}", x_formatted)

        return x_formatted

    return fmt(self, fns=fmt_percent_fn, columns=columns, rows=rows)


def fmt_currency(
    self: GTSelf,
    columns: SelectExpr = None,
    rows: Union[int, List[int], None] = None,
    currency: Optional[str] = None,
    use_subunits: bool = True,
    decimals: Optional[int] = None,
    drop_trailing_dec_mark: bool = True,
    use_seps: bool = True,
    scale_by: float = 1,
    pattern: str = "{x}",
    sep_mark: str = ",",
    dec_mark: str = ".",
    force_sign: bool = False,
    placement: str = "left",
    incl_space: bool = False,
    locale: Union[str, None] = None,
) -> GTSelf:
    """
    Format values as currencies.

    With numeric values in a **gt** table, we can perform currency-based formatting with the
    `fmt_currency()` method. This supports both automatic formatting with a three-letter currency
    code. We have fine control over the conversion from numeric values to currency values, where we
    could take advantage of the following options:

    - the currency: providing a currency code or common currency name will procure the correct
    currency symbol and number of currency subunits
    - currency symbol placement: the currency symbol can be placed before or after the values
    - decimals/subunits: choice of the number of decimal places, and a choice of the decimal symbol,
    and an option on whether to include or exclude the currency subunits (the decimal portion)
    - digit grouping separators: options to enable/disable digit separators and provide a choice of
    separator symbol
    - scaling: we can choose to scale targeted values by a multiplier value
    - pattern: option to use a text pattern for decoration of the formatted currency values
    - locale-based formatting: providing a locale ID will result in currency formatting specific to
    the chosen locale; it will also retrieve the locale's currency if none is explicitly given

    Parameters
    ----------
    columns
        The columns to target. Can either be a single column name or a series of column names
        provided in a list.
    rows
        In conjunction with `columns=`, we can specify which of their rows should undergo
        formatting. The default is all rows, resulting in all rows in targeted columns being
        formatted. Alternatively, we can supply a list of row indices.
    currency
        The currency to use for the numeric value. This input can be supplied as a 3-letter currency
        code (e.g., `"USD"` for U.S. Dollars, `"EUR"` for the Euro currency).
    use_subunits
        An option for whether the subunits portion of a currency value should be displayed. For
        example, with an input value of `273.81`, the default formatting will produce `"$273.81"`.
        Removing the subunits (with `use_subunits = False`) will give us `"$273"`.
    decimals
        The `decimals` values corresponds to the exact number of decimal places to use. This value
        is optional as a currency has an intrinsic number of decimal places (i.e., the subunits).
        A value such as `2.34` can, for example, be formatted with `0` decimal places and if the
        currency used is `"USD"` it would result in `"$2"`. With `4` decimal places, the formatted
        value becomes `"$2.3400"`.
    drop_trailing_dec_mark
        A boolean value that determines whether decimal marks should always appear even if there are
        no decimal digits to display after formatting (e.g., `23` becomes `23.` if `False`). By
        default trailing decimal marks are not shown.
    use_seps
        The `use_seps` option allows for the use of digit group separators. The type of digit group
        separator is set by `sep_mark` and overridden if a locale ID is provided to `locale`. This
        setting is `True` by default.
    scale_by
        All numeric values will be multiplied by the `scale_by` value before undergoing formatting.
        Since the `default` value is `1`, no values will be changed unless a different multiplier
        value is supplied.
    pattern
        A formatting pattern that allows for decoration of the formatted value. The formatted value
        is represented by the `{x}` (which can be used multiple times, if needed) and all other
        characters will be interpreted as string literals.
    sep_mark
        The string to use as a separator between groups of digits. For example, using `sep_mark=","`
        with a value of `1000` would result in a formatted value of `"1,000"`. This argument is
        ignored if a `locale` is supplied (i.e., is not `None`).
    dec_mark
        The string to be used as the decimal mark. For example, using `dec_mark=","` with the value
        `0.152` would result in a formatted value of `"0,152"`). This argument is ignored if a
        `locale` is supplied (i.e., is not `None`).
    force_sign
        Should the positive sign be shown for positive values (effectively showing a sign for all
        values except zero)? If so, use `True` for this option. The default is `False`, where only
        negative numbers will display a minus sign. This option is disregarded when using accounting
        notation with `accounting = True`.
    placement
        The placement of the currency symbol. This can be either be `"left"` (as in `"$450"`) or
        `"right"` (which yields `"450$"`).
    incl_space
        An option for whether to include a space between the value and the currency symbol. The
        default is to not introduce a space character.
    locale
        An optional locale identifier that can be used for formatting values according the locale's
        rules. Examples include `"en"` for English (United States) and `"fr"` for French (France).

    Returns
    -------
    GT
        The GT object is returned. This is the same object that the method is called on so that we
        can facilitate method chaining.

    Adapting output to a specific `locale`
    --------------------------------------
    This formatting method can adapt outputs according to a provided `locale` value. Examples
    include `"en"` for English (United States) and `"fr"` for French (France). The use of a valid
    locale ID here means separator and decimal marks will be correct for the given locale. Should
    any values be provided in `sep_mark` or `dec_mark`, they will be overridden by the locale's
    preferred values. In addition to number formatting, providing a `locale` value and not providing
    a `currency` allows **Great Tables** to obtain the currency code from the locale's territory.

    Note that a `locale` value provided here will override any global locale setting performed in
    [`GT()`](`great_tables.GT`)'s own `locale` argument (it is settable there as a value received by
    all other methods that have a `locale` argument).

    Examples
    --------
    Let's use the `exibble` dataset to create a table. With the `fmt_currency()` method, we'll
    format the `currency` column to display monetary values.

    ```{python}
    from great_tables import GT, exibble

    (
        GT(exibble)
        .fmt_currency(
            columns="currency",
            decimals=3,
            use_seps=False
        )
    )
    ```

    See Also
    --------
    The functional version of this method,
    [`val_fmt_currency()`](`great_tables._formats_vals.val_fmt_currency`), allows you to format a
    single numerical value (or a list of them).
    """

    # Stop if `locale` does not have a valid value; normalize locale and resolve one
    # that might be set globally
    _validate_locale(locale=locale)
    locale = _normalize_locale(locale=locale)

    # Use locale-based marks if a locale ID is provided
    sep_mark = _get_locale_sep_mark(default=sep_mark, use_seps=use_seps, locale=locale)
    dec_mark = _get_locale_dec_mark(default=dec_mark, locale=locale)

    # Resolve the currency either from direct input in `currency` or through a locale
    if currency is None:
        # If not providing a `currency` code, we can obtain the currency code from the locale
        currency_resolved = _get_locale_currency_code(locale=locale)
    else:
        # Cast the `currency` value to a string
        currency_resolved = str(currency)
        # Stop if `currency_resolved` does not have a valid value
        _validate_currency(currency=currency_resolved)

    # Get the number of decimal places for the currency; this takes into account whether
    # the currency uses subunits or not and whether decimals are explicitly set
    decimals = _get_currency_decimals(
        currency=currency_resolved, decimals=decimals, use_subunits=use_subunits
    )

    # Generate a function that will operate on single `x` values in the table body
    def fmt_currency_fn(
        x: float,
        currency: str = currency_resolved,
        decimals: int = decimals,
        drop_trailing_dec_mark: bool = drop_trailing_dec_mark,
        use_seps: bool = use_seps,
        scale_by: float = scale_by,
        sep_mark: str = sep_mark,
        dec_mark: str = dec_mark,
        force_sign: bool = force_sign,
        placement: str = placement,
        incl_space: bool = incl_space,
    ):
        # If the `x` value is a Pandas 'NA', then return the same value
        if is_na(self._tbl_data, x):
            return x

        # Scale `x` value by a defined `scale_by` value
        x = x * scale_by

        # Determine properties of the value
        is_negative = _has_negative_value(value=x)
        is_positive = _has_positive_value(value=x)

        # Get the currency symbol on the basis of a valid currency code
        currency_symbol = _get_currency_str(currency=currency)

        # Format the value to decimal notation; this is done before the currency symbol is
        # affixed to the value
        x_formatted = _value_to_decimal_notation(
            value=x,
            decimals=decimals,
            n_sigfig=None,
            drop_trailing_zeros=False,
            drop_trailing_dec_mark=drop_trailing_dec_mark,
            use_seps=use_seps,
            sep_mark=sep_mark,
            dec_mark=dec_mark,
            force_sign=force_sign,
        )

        # Create a currency pattern for affixing the currency symbol
        space_character = " " if incl_space else ""
        currency_pattern = (
            f"{{x}}{space_character}{currency_symbol}"
            if placement == "right"
            else f"{currency_symbol}{space_character}{{x}}"
        )

        if is_negative and placement == "left":
            x_formatted = x_formatted.replace("-", "")
            x_formatted = currency_pattern.replace("{x}", x_formatted)
            x_formatted = "-" + x_formatted
        elif is_positive and force_sign and placement == "left":
            x_formatted = x_formatted.replace("+", "")
            x_formatted = currency_pattern.replace("{x}", x_formatted)
            x_formatted = "+" + x_formatted
        else:
            x_formatted = currency_pattern.replace("{x}", x_formatted)

        # Implement minus sign replacement for `x_formatted`
        if is_negative:
            minus_mark = _context_minus_mark()
            x_formatted = _replace_minus(x_formatted, minus_mark=minus_mark)

        # Use a supplied pattern specification to decorate the formatted value
        if pattern != "{x}":
            x_formatted = pattern.replace("{x}", x_formatted)

        return x_formatted

    return fmt(self, fns=fmt_currency_fn, columns=columns, rows=rows)


def fmt_roman(
    self: GTSelf,
    columns: SelectExpr = None,
    rows: Union[int, List[int], None] = None,
    case: str = "upper",
    pattern: str = "{x}",
) -> GTSelf:
    """
    Format values as Roman numerals.

    With numeric values in a **gt** table we can transform those to Roman numerals, rounding values
    as necessary.

    Parameters
    ----------
    columns
        The columns to target. Can either be a single column name or a series of column names
        provided in a list.
    rows
        In conjunction with `columns=`, we can specify which of their rows should undergo
        formatting. The default is all rows, resulting in all rows in targeted columns being
        formatted. Alternatively, we can supply a list of row indices.
    case
        Should Roman numerals should be rendered as uppercase (`"upper"`) or lowercase (`"lower"`)
        letters? By default, this is set to `"upper"`.
    pattern
        A formatting pattern that allows for decoration of the formatted value. The formatted value
        is represented by the `{x}` (which can be used multiple times, if needed) and all other
        characters will be interpreted as string literals.

    Returns
    -------
    GT
        The GT object is returned. This is the same object that the method is called on so that we
        can facilitate method chaining.

    Examples
    --------
    Let's first create a DataFrame containing small numeric values and then introduce that to
    [`GT()`](`great_tables.GT`). We'll then format the `roman` column to appear as Roman numerals
    with the `fmt_roman()` method.

    ```{python}
    import pandas as pd
    from great_tables import GT

    numbers_tbl = pd.DataFrame({"arabic": [1, 8, 24, 85], "roman": [1, 8, 24, 85]})

    (
        GT(numbers_tbl, rowname_col="arabic")
        .fmt_roman(columns="roman")
    )
    ```

    See Also
    --------
    The functional version of this method,
    [`val_fmt_roman()`](`great_tables._formats_vals.val_fmt_roman`), allows you to format a single
    numerical value (or a list of them).
    """

    # Check that the `case` value is valid and only consists of the string 'upper' or 'lower'
    _validate_case(case=case)

    # Generate a function that will operate on single `x` values in the table body
    def fmt_roman_fn(
        x: float,
        case: str = case,
    ):
        # If the `x` value is a Pandas 'NA', then return the same value
        if is_na(self._tbl_data, x):
            return x

        # Get the absolute value of `x` so that negative values are handled
        x = abs(x)

        # Round x to 0 digits with the R-H-U method of rounding (for reproducibility purposes)
        x = _round_rhu(x, 0)

        # Determine if `x` is in the range of 1 to 3899 and if it is zero
        x_is_in_range = x > 0 and x < 3900
        x_is_zero = x == 0

        if not x_is_in_range and not x_is_zero:
            # We cannot format a 'large' integer to roman numerals, so we return a string
            # that indicates this
            return "ex terminis"
        elif x_is_zero:
            # Zero is a special case and is handled separately with the character 'N'
            # which stands for 'nulla' (i.e., 'nothing')
            x_formatted = "N"
        else:
            # All other values are formatted with the `_as_roman()` utility function
            x_formatted = _as_roman(x)

        # Transform the case of the formatted value
        if case == "upper":
            pass
        else:
            x_formatted = x_formatted.lower()

        # Use a supplied pattern specification to decorate the formatted value
        if pattern != "{x}":
            x_formatted = pattern.replace("{x}", x_formatted)

        return x_formatted

    return fmt(self, fns=fmt_roman_fn, columns=columns, rows=rows)


def fmt_bytes(
    self: GTSelf,
    columns: SelectExpr = None,
    rows: Union[int, List[int], None] = None,
    standard: str = "decimal",
    decimals: int = 1,
    n_sigfig: Optional[int] = None,
    drop_trailing_zeros: bool = True,
    drop_trailing_dec_mark: bool = True,
    use_seps: bool = True,
    pattern: str = "{x}",
    sep_mark: str = ",",
    dec_mark: str = ".",
    force_sign: bool = False,
    incl_space: bool = True,
    locale: Union[str, None] = None,
) -> GTSelf:
    """
    Format values as bytes.

    With numeric values in a table, we can transform those to values of bytes with human readable
    units. The `fmt_bytes()` method allows for the formatting of byte sizes to either of two common
    representations: (1) with decimal units (powers of 1000, examples being `"kB"` and `"MB"`), and
    (2) with binary units (powers of 1024, examples being `"KiB"` and `"MiB"`). It is assumed the
    input numeric values represent the number of bytes and automatic truncation of values will
    occur. The numeric values will be scaled to be in the range of 1 to <1000 and then decorated
    with the correct unit symbol according to the standard chosen. For more control over the
    formatting of byte sizes, we can use the following options:

    - decimals: choice of the number of decimal places, option to drop trailing zeros, and a choice
    of the decimal symbol
    - digit grouping separators: options to enable/disable digit separators and provide a choice of
    separator symbol
    - pattern: option to use a text pattern for decoration of the formatted values
    - locale-based formatting: providing a locale ID will result in number formatting specific to
    the chosen locale

    Parameters
    ----------
    columns
        The columns to target. Can either be a single column name or a series of column names
        provided in a list.
    rows
        In conjunction with `columns=`, we can specify which of their rows should undergo
        formatting. The default is all rows, resulting in all rows in targeted columns being
        formatted. Alternatively, we can supply a list of row indices.
    standard
        The form of expressing large byte sizes is divided between: (1) decimal units (powers of
        1000; e.g., `"kB"` and `"MB"`), and (2) binary units (powers of 1024; e.g., `"KiB"` and
        `"MiB"`). The default is to use decimal units with the `"decimal"` option. The alternative
        is to use binary units with the `"binary"` option.
    decimals
        This corresponds to the exact number of decimal places to use. A value such as `2.34` can,
        for example, be formatted with `0` decimal places and it would result in `"2"`. With `4`
        decimal places, the formatted value becomes `"2.3400"`. The trailing zeros can be removed
        with `drop_trailing_zeros=True`.
    drop_trailing_zeros
        A boolean value that allows for removal of trailing zeros (those redundant zeros after the
        decimal mark).
    drop_trailing_dec_mark
        A boolean value that determines whether decimal marks should always appear even if there are
        no decimal digits to display after formatting (e.g., `23` becomes `23.` if `False`). By
        default trailing decimal marks are not shown.
    use_seps
        The `use_seps` option allows for the use of digit group separators. The type of digit group
        separator is set by `sep_mark` and overridden if a locale ID is provided to `locale`. This
        setting is `True` by default.
    pattern
        A formatting pattern that allows for decoration of the formatted value. The formatted value
        is represented by the `{x}` (which can be used multiple times, if needed) and all other
        characters will be interpreted as string literals.
    sep_mark
        The string to use as a separator between groups of digits. For example, using `sep_mark=","`
        with a value of `1000` would result in a formatted value of `"1,000"`. This argument is
        ignored if a `locale` is supplied (i.e., is not `None`).
    dec_mark
        The string to be used as the decimal mark. For example, using `dec_mark=","` with the value
        `0.152` would result in a formatted value of `"0,152"`). This argument is ignored if a
        `locale` is supplied (i.e., is not `None`).
    force_sign
        Should the positive sign be shown for positive values (effectively showing a sign for all
        values except zero)? If so, use `True` for this option. The default is `False`, where only
        negative numbers will display a minus sign. This option is disregarded when using accounting
        notation with `accounting = True`.
    incl_space
        An option for whether to include a space between the value and the currency symbol. The
        default is to not introduce a space character.
    locale
        An optional locale identifier that can be used for formatting values according the locale's
        rules. Examples include `"en"` for English (United States) and `"fr"` for French (France).

    Returns
    -------
    GT
        The GT object is returned. This is the same object that the method is called on so that we
        can facilitate method chaining.

    Adapting output to a specific `locale`
    --------------------------------------
    This formatting method can adapt outputs according to a provided `locale` value. Examples
    include `"en"` for English (United States) and `"fr"` for French (France). The use of a valid
    locale ID here means separator and decimal marks will be correct for the given locale. Should
    any values be provided in `sep_mark` or `dec_mark`, they will be overridden by the locale's
    preferred values.

    Note that a `locale` value provided here will override any global locale setting performed in
    [`GT()`](`great_tables.GT`)'s own `locale` argument (it is settable there as a value received by
    all other methods that have a `locale` argument).

    Examples
    --------
    Let's use a single column from the `exibble` dataset and create a new table. We'll format the
    `num` column to display as byte sizes in the decimal standard through use of the `fmt_bytes()`
    method.

    ```{python}
    from great_tables import GT, exibble

    (
        GT(exibble[["num"]])
        .fmt_bytes(columns="num", standard="decimal")
    )
    ```

    See Also
    --------
    The functional version of this method,
    [`val_fmt_bytes()`](`great_tables._formats_vals.val_fmt_bytes`), allows you to format a single
    numerical value (or a list of them).
    """

    # Stop if `locale` does not have a valid value; normalize locale and resolve one
    # that might be set globally
    _validate_locale(locale=locale)
    locale = _normalize_locale(locale=locale)

    # Use locale-based marks if a locale ID is provided
    sep_mark = _get_locale_sep_mark(default=sep_mark, use_seps=use_seps, locale=locale)
    dec_mark = _get_locale_dec_mark(default=dec_mark, locale=locale)

    # Stop if `n_sigfig` does not have a valid value
    if n_sigfig is not None:
        _validate_n_sigfig(n_sigfig=n_sigfig)

    # Get the `base` value and the `byte_units` list based on the `standard` value
    if standard == "decimal":
        # This is the 'decimal' standard (the default)
        base = 1000
        byte_units = ["B", "kB", "MB", "GB", "TB", "PB", "EB", "ZB", "YB"]
    else:
        # This is the 'binary' standard
        base = 1024
        byte_units = ["B", "KiB", "MiB", "GiB", "TiB", "PiB", "EiB", "ZiB", "YiB"]

    # Generate a function that will operate on single `x` values in the table body
    def fmt_bytes_fn(
        x: float,
        base: int = base,
        byte_units: List[str] = byte_units,
        decimals: int = decimals,
        n_sigfig: Optional[int] = n_sigfig,
        drop_trailing_zeros: bool = drop_trailing_zeros,
        drop_trailing_dec_mark: bool = drop_trailing_dec_mark,
        use_seps: bool = use_seps,
        sep_mark: str = sep_mark,
        dec_mark: str = dec_mark,
        force_sign: bool = force_sign,
        incl_space: bool = incl_space,
    ):
        # If the `x` value is a Pandas 'NA', then return the same value
        if is_na(self._tbl_data, x):
            return x

        # Truncate all byte values by casting to an integer; this is done because bytes
        # are always whole numbers
        x = int(x)

        # Determine properties of the value
        is_negative = _has_negative_value(value=x)

        # Determine the power index for the value
        if x == 0:
            # If the value is zero, then the power index is 1; otherwise, we'd get
            # an error when trying to calculate the log of zero
            num_power_idx = 1
        else:
            # Otherwise, we can calculate the power index by taking the log of the value
            # and dividing by the log of the base; we add 1 to the result to account for
            # the fact that the power index is 1-based (i.e., the first element in the
            # `byte_units` list is at index 0) --- the final statement ensures that the
            # power index is always at least 1
            num_power_idx = math.floor(math.log(abs(x), base)) + 1
            num_power_idx = max(1, min(len(byte_units), num_power_idx))

        # The `units_str` is obtained by indexing the `byte_units` list with the `num_power_idx`
        # value; this is the string that will be affixed to the formatted value
        units_str = byte_units[num_power_idx - 1]

        # Scale `x` value by a defined `base` value, this is done by dividing by the
        # `base` value raised to the power index minus 1 (we subtract 1 because the
        # power index is 1-based)
        x = x / base ** (num_power_idx - 1)

        # Format the value to decimal notation; this is done before the `byte_units` text
        # is affixed to the value
        x_formatted = _value_to_decimal_notation(
            value=x,
            decimals=decimals,
            n_sigfig=n_sigfig,
            drop_trailing_zeros=drop_trailing_zeros,
            drop_trailing_dec_mark=drop_trailing_dec_mark,
            use_seps=use_seps,
            sep_mark=sep_mark,
            dec_mark=dec_mark,
            force_sign=force_sign,
        )

        # Create a `bytes_pattern` object for affixing the `units_str`, which is the
        # string that represents the byte units
        space_character = " " if incl_space else ""
        bytes_pattern = f"{{x}}{space_character}{units_str}"

        x_formatted = bytes_pattern.replace("{x}", x_formatted)

        # Implement minus sign replacement for `x_formatted`
        if is_negative:
            minus_mark = _context_minus_mark()
            x_formatted = _replace_minus(x_formatted, minus_mark=minus_mark)

        # Use a supplied pattern specification to decorate the formatted value
        if pattern != "{x}":
            x_formatted = pattern.replace("{x}", x_formatted)

        return x_formatted

    return fmt(self, fns=fmt_bytes_fn, columns=columns, rows=rows)


def fmt_date(
    self: GTSelf,
    columns: SelectExpr = None,
    rows: Union[int, List[int], None] = None,
    date_style: DateStyle = "iso",
    pattern: str = "{x}",
    locale: Union[str, None] = None,
) -> GTSelf:
    """
    Format values as dates.

    Format input values to time values using one of 17 preset date styles. Input can be in the form
    of `date` type or as a ISO-8601 string (in the form of `YYYY-MM-DD HH:MM:SS` or `YYYY-MM-DD`).

    Parameters
    ----------
    columns
        The columns to target. Can either be a single column name or a series of column names
        provided in a list.
    rows
        In conjunction with `columns=`, we can specify which of their rows should undergo
        formatting. The default is all rows, resulting in all rows in targeted columns being
        formatted. Alternatively, we can supply a list of row indices.
    date_style
        The date style to use. By default this is the short name `"iso"` which corresponds to
        ISO 8601 date formatting. There are 41 date styles in total and their short names can be
        viewed using `info_date_style()`.
    pattern
        A formatting pattern that allows for decoration of the formatted value. The formatted value
        is represented by the `{x}` (which can be used multiple times, if needed) and all other
        characters will be interpreted as string literals.
    locale
        An optional locale identifier that can be used for formatting values according the locale's
        rules. Examples include `"en"` for English (United States) and `"fr"` for French (France).

    Formatting with the `date_style` argument
    -----------------------------------------
    We need to supply a preset date style to the `date_style` argument. The date styles are numerous
    and can handle localization to any supported locale. The following table provides a listing of
    all date styles and their output values (corresponding to an input date of `2000-02-29`).

    |    | Date Style            | Output                  |
    |----|-----------------------|-------------------------|
    | 1  | `"iso"`               | `"2000-02-29"`          |
    | 2  | `"wday_month_day_year"`| `"Tuesday, February 29, 2000"`  |
    | 3  | `"wd_m_day_year"`     | `"Tue, Feb 29, 2000"`   |
    | 4  | `"wday_day_month_year"`| `"Tuesday 29 February 2000"`    |
    | 5  | `"month_day_year"`    | `"February 29, 2000"`   |
    | 6  | `"m_day_year"`        | `"Feb 29, 2000"`        |
    | 7  | `"day_m_year"`        | `"29 Feb 2000"`         |
    | 8  | `"day_month_year"`    | `"29 February 2000"`    |
    | 9  | `"day_month"`         | `"29 February"`         |
    | 10 | `"day_m"`             | `"29 Feb"`              |
    | 11 | `"year"`              | `"2000"`                |
    | 12 | `"month"`             | `"February"`            |
    | 13 | `"day"`               | `"29"`                  |
    | 14 | `"year.mn.day"`       | `"2000/02/29"`          |
    | 15 | `"y.mn.day"`          | `"00/02/29"`            |
    | 16 | `"year_week"`         | `"2000-W09"`            |
    | 17 | `"year_quarter"`      | `"2000-Q1"`             |

    We can use the `info_date_style()` function within the console to view a similar table of date
    styles with example output.

    Returns
    -------
    GT
        The GT object is returned. This is the same object that the method is called on so that we
        can facilitate method chaining.

    Adapting output to a specific `locale`
    --------------------------------------
    This formatting method can adapt outputs according to a provided `locale` value. Examples
    include `"en"` for English (United States) and `"fr"` for French (France). Note that a `locale`
    value provided here will override any global locale setting performed in
    [`GT()`](`great_tables.GT`)'s own `locale` argument (it is settable there as a value received by
    all other methods that have a `locale` argument).

    Examples
    --------
    Let's use the `exibble` dataset to create a simple, two-column table (keeping only the `date`
    and `time` columns). With the `fmt_date()` method, we'll format the `date` column to display
    dates formatted with the `"month_day_year"` date style.

    ```{python}
    from great_tables import GT, exibble

    exibble_mini = exibble[["date", "time"]]

    (
        GT(exibble_mini)
        .fmt_date(columns="date", date_style="month_day_year")
    )
    ```

    See Also
    --------
    The functional version of this method,
    [`val_fmt_date()`](`great_tables._formats_vals.val_fmt_date`), allows you to format a single
    numerical value (or a list of them).
    """

    # Stop if `locale` does not have a valid value; normalize locale and resolve one
    # that might be set globally
    _validate_locale(locale=locale)
    locale = _normalize_locale(locale=locale)

    # Get the date format string based on the `date_style` value
    date_format_str = _get_date_format(date_style=date_style)

    # Generate a function that will operate on single `x` values in the table body
    def fmt_date_fn(
        x: Any, date_format_str: str = date_format_str, locale: Union[str, None] = locale
    ) -> str:
        # If the `x` value is a Pandas 'NA', then return the same value
        if is_na(self._tbl_data, x):
            return x

        # If `x` is a string, we assume it is an ISO date string and convert it to a date object
        if isinstance(x, str):

            # Convert the ISO date string to a date object
            x = _iso_str_to_date(x)

        else:
            # Stop if `x` is not a valid date object
            _validate_date_obj(x=x)

        # Fix up the locale for `format_date()` by replacing any hyphens with underscores
        if locale is None:
            locale = "en_US"
        else:
            locale = _str_replace(locale, "-", "_")

        # Format the date object to a string using Babel's `format_date()` function
        x_formatted = format_date(x, format=date_format_str, locale=locale)

        # Use a supplied pattern specification to decorate the formatted value
        if pattern != "{x}":
            x_formatted = pattern.replace("{x}", x_formatted)

        return x_formatted

    return fmt(self, fns=fmt_date_fn, columns=columns, rows=rows)


def fmt_time(
    self: GTSelf,
    columns: SelectExpr = None,
    rows: Union[int, List[int], None] = None,
    time_style: TimeStyle = "iso",
    pattern: str = "{x}",
    locale: Union[str, None] = None,
) -> GTSelf:
    """
    Format values as times.

    Format input values to time values using one of 5 preset time styles. Input can be in the form
    of `time` values, or strings in the ISO 8601 forms of `HH:MM:SS` or `YYYY-MM-DD HH:MM:SS`.

    Parameters
    ----------
    columns
        The columns to target. Can either be a single column name or a series of column names
        provided in a list.
    rows
        In conjunction with `columns=`, we can specify which of their rows should undergo
        formatting. The default is all rows, resulting in all rows in targeted columns being
        formatted. Alternatively, we can supply a list of row indices.
    time_style
        The time style to use. By default this is the short name `"iso"` which corresponds to how
        times are formatted within ISO 8601 datetime values. There are 5 time styles in total and
        their short names can be viewed using `info_time_style()`.
    pattern
        A formatting pattern that allows for decoration of the formatted value. The formatted value
        is represented by the `{x}` (which can be used multiple times, if needed) and all other
        characters will be interpreted as string literals.
    locale
        An optional locale identifier that can be used for formatting values according the locale's
        rules. Examples include `"en"` for English (United States) and `"fr"` for French (France).

    Formatting with the `time_style` argument
    -----------------------------------------
    We need to supply a preset time style to the `time_style` argument. The time styles are numerous
    and can handle localization to any supported locale. The following table provides a listing of
    all time styles and their output values (corresponding to an input time of `14:35:00`).

    |    | Time Style    | Output                          | Notes         |
    |----|---------------|---------------------------------|---------------|
    | 1  | `"iso"`       | `"14:35:00"`                    | ISO 8601, 24h |
    | 2  | `"iso-short"` | `"14:35"`                       | ISO 8601, 24h |
    | 3  | `"h_m_s_p"`   | `"2:35:00 PM"`                  | 12h           |
    | 4  | `"h_m_p"`     | `"2:35 PM"`                     | 12h           |
    | 5  | `"h_p"`       | `"2 PM"`                        | 12h           |

    We can use the `info_time_style()` function within the console to view a similar table of time
    styles with example output.

    Returns
    -------
    GT
        The GT object is returned. This is the same object that the method is called on so that we
        can facilitate method chaining.

    Adapting output to a specific `locale`
    --------------------------------------
    This formatting method can adapt outputs according to a provided `locale` value. Examples
    include `"en"` for English (United States) and `"fr"` for French (France). Note that a `locale`
    value provided here will override any global locale setting performed in
    [`GT()`](`great_tables.GT`)'s own `locale` argument (it is settable there as a value received by
    all other methods that have a `locale` argument).

    Examples
    --------
    Let's use the `exibble` dataset to create a simple, two-column table (keeping only the `date`
    and `time` columns). With the `fmt_time()` method, we'll format the `time` column to display
    times formatted with the `"h_m_s_p"` time style.

    ```{python}
    from great_tables import GT, exibble

    exibble_mini = exibble[["date", "time"]]

    (
        GT(exibble_mini)
        .fmt_time(columns="time", time_style="h_m_s_p")
    )
    ```

    See Also
    --------
    The functional version of this method,
    [`val_fmt_time()`](`great_tables._formats_vals.val_fmt_time`), allows you to format a single
    numerical value (or a list of them).
    """

    # Stop if `locale` does not have a valid value; normalize locale and resolve one
    # that might be set globally
    _validate_locale(locale=locale)
    locale = _normalize_locale(locale=locale)

    # Get the time format string based on the `time_style` value
    time_format_str = _get_time_format(time_style=time_style)

    # Generate a function that will operate on single `x` values in the table body
    def fmt_time_fn(
        x: Any, time_format_str: str = time_format_str, locale: Union[str, None] = locale
    ) -> str:
        # If the `x` value is a Pandas 'NA', then return the same value
        if is_na(self._tbl_data, x):
            return x

        # If `x` is a string, assume it is an ISO time string and convert it to a time object
        if isinstance(x, str):

            # Convert the ISO time string to a time object
            x = _iso_str_to_time(x)

        else:
            # Stop if `x` is not a valid time object
            _validate_time_obj(x=x)

        # Fix up the locale for `format_time()` by replacing any hyphens with underscores
        if locale is None:
            locale = "en_US"
        else:
            locale = _str_replace(locale, "-", "_")

        # Format the time object to a string using Babel's `format_time()` function
        x_formatted = format_time(x, format=time_format_str, locale=locale)

        # Use a supplied pattern specification to decorate the formatted value
        if pattern != "{x}":
            x_formatted = pattern.replace("{x}", x_formatted)

        return x_formatted

    return fmt(self, fns=fmt_time_fn, columns=columns, rows=rows)


def fmt_datetime(
    self: GTSelf,
    columns: SelectExpr = None,
    rows: Union[int, List[int], None] = None,
    date_style: DateStyle = "iso",
    time_style: TimeStyle = "iso",
    sep: str = " ",
    pattern: str = "{x}",
    locale: Union[str, None] = None,
) -> GTSelf:
    """
    Format values as datetimes.

    Format input values to datetime values using one of 17 preset date styles and one of 5 preset
    time styles. Input can be in the form of `datetime` values, or strings in the ISO 8601 forms of
    `YYYY-MM-DD HH:MM:SS` or `YYYY-MM-DD`.

    Parameters
    ----------
    columns
        The columns to target. Can either be a single column name or a series of column names
        provided in a list.
    rows
        In conjunction with `columns=`, we can specify which of their rows should undergo
        formatting. The default is all rows, resulting in all rows in targeted columns being
        formatted. Alternatively, we can supply a list of row indices.
    date_style
        The date style to use. By default this is the short name `"iso"` which corresponds to
        ISO 8601 date formatting. There are 41 date styles in total and their short names can be
        viewed using `info_date_style()`.
    time_style
        The time style to use. By default this is the short name `"iso"` which corresponds to how
        times are formatted within ISO 8601 datetime values. There are 5 time styles in total and
        their short names can be viewed using `info_time_style()`.

    Formatting with the `date_style` and `time_style` arguments
    ------------------------------------------------------------
    We need to supply a preset date style to the `date_style` argument and a preset time style to
    the `time_style` argument. The date styles are numerous and can handle localization to any
    supported locale. The following table provides a listing of all date styles and their output
    values (corresponding to an input date of `2000-02-29 14:35:00`).

    |    | Date Style            | Output                  |
    |----|-----------------------|-------------------------|
    | 1  | `"iso"`               | `"2000-02-29"`          |
    | 2  | `"wday_month_day_year"`| `"Tuesday, February 29, 2000"`  |
    | 3  | `"wd_m_day_year"`     | `"Tue, Feb 29, 2000"`   |
    | 4  | `"wday_day_month_year"`| `"Tuesday 29 February 2000"`    |
    | 5  | `"month_day_year"`    | `"February 29, 2000"`   |
    | 6  | `"m_day_year"`        | `"Feb 29, 2000"`        |
    | 7  | `"day_m_year"`        | `"29 Feb 2000"`         |
    | 8  | `"day_month_year"`    | `"29 February 2000"`    |
    | 9  | `"day_month"`         | `"29 February"`         |
    | 10 | `"day_m"`             | `"29 Feb"`              |
    | 11 | `"year"`              | `"2000"`                |
    | 12 | `"month"`             | `"February"`            |
    | 13 | `"day"`               | `"29"`                  |
    | 14 | `"year.mn.day"`       | `"2000/02/29"`          |
    | 15 | `"y.mn.day"`          | `"00/02/29"`            |
    | 16 | `"year_week"`         | `"2000-W09"`            |
    | 17 | `"year_quarter"`      | `"2000-Q1"`             |

    The time styles are numerous and can handle localization to any supported locale. The following
    table provides a listing of all time styles and their output values (corresponding to an input
    time of `2000-02-29 14:35:00`).

    |    | Time Style    | Output                          | Notes         |
    |----|---------------|---------------------------------|---------------|
    | 1  | `"iso"`       | `"14:35:00"`                    | ISO 8601, 24h |
    | 2  | `"iso-short"` | `"14:35"`                       | ISO 8601, 24h |
    | 3  | `"h_m_s_p"`   | `"2:35:00 PM"`                  | 12h           |
    | 4  | `"h_m_p"`     | `"2:35 PM"`                     | 12h           |
    | 5  | `"h_p"`       | `"2 PM"`                        | 12h           |

    We can use the `info_date_style()` and `info_time_style()` functions within the console to view
    similar tables of date and time styles with example output.

    Returns
    -------
    GT
        The GT object is returned. This is the same object that the method is called on so that we
        can facilitate method chaining.

    Examples
    --------
    Let's use the `exibble` dataset to create a simple, two-column table (keeping only the `date`
    and `time` columns). With the `fmt_datetime()` method, we'll format the `date` column to display
    dates formatted with the `"month_day_year"` date style and the `time` column to display times
    formatted with the `"h_m_s_p"` time style.

    ```{python}
    from great_tables import GT, exibble

    exibble_mini = exibble[["date", "time"]]

    (
        GT(exibble_mini)
        .fmt_datetime(
            columns="date",
            date_style="month_day_year",
            time_style="h_m_s_p"
        )
    )
    ```
    """

    # Stop if `locale` does not have a valid value; normalize locale and resolve one
    # that might be set globally
    _validate_locale(locale=locale)
    locale = _normalize_locale(locale=locale)

    # Get the date format string based on the `date_style` value
    date_format_str = _get_date_format(date_style=date_style)

    # Get the time format string based on the `time_style` value
    time_format_str = _get_time_format(time_style=time_style)

    # Generate a function that will operate on single `x` values in the table body using both
    # the date and time format strings
    def fmt_datetime_fn(
        x: Any,
        date_format_str: str = date_format_str,
        time_format_str: str = time_format_str,
        sep: str = sep,
        locale: Union[str, None] = locale,
    ) -> str:
        # If the `x` value is a Pandas 'NA', then return the same value
        if is_na(self._tbl_data, x):
            return x

        # From the date and time format strings, create a datetime format string
        datetime_format_str = f"{date_format_str}'{sep}'{time_format_str}"

        # If `x` is a string, assume it is an ISO datetime string and convert it to a datetime object
        if isinstance(x, str):

            # Convert the ISO datetime string to a datetime object
            x = _iso_str_to_datetime(x)

        else:
            # Stop if `x` is not a valid datetime object
            _validate_datetime_obj(x=x)

        # Fix up the locale for `format_datetime()` by replacing any hyphens with underscores
        if locale is None:
            locale = "en_US"
        else:
            locale = _str_replace(locale, "-", "_")

        # Format the datetime object to a string using Babel's `format_datetime()` function
        x_formatted = format_datetime(x, format=datetime_format_str, locale=locale)

        # Use a supplied pattern specification to decorate the formatted value
        if pattern != "{x}":
            x_formatted = pattern.replace("{x}", x_formatted)

        return x_formatted

    return fmt(self, fns=fmt_datetime_fn, columns=columns, rows=rows)


<<<<<<< HEAD
def _validate_iso_datetime_str(x: str) -> None:
    """
    Validate an ISO datetime string.

    Parameters
    ----------
    x
        The string to validate.

    Raises
    ------
    ValueError
        Raised if the string is not a valid ISO datetime string.
    """

    import re

    # Define the regex pattern for a valid ISO datetime string
    _ISO_DATETIME_REGEX = r"^\d{4}-\d{2}-\d{2}(T| )\d{2}:\d{2}(:\d{2})?$"

    # Use regex to determine if string is a valid ISO datetime string
    if not re.match(_ISO_DATETIME_REGEX, x):
        raise ValueError(f'"{x}" is not a valid ISO datetime string')


def _normalize_iso_datetime_str(x: str) -> str:
    """
    Normalize an ISO datetime string.

    Parameters
    ----------
    x
        The string to normalize.

    Returns
    -------
    str
        The normalized string.
    """

    # If the string does not have a seconds value, then add one
    if len(x) == 16:
        x = x + ":00"

    return x


=======
>>>>>>> 0f0c0241
def fmt_markdown(
    self: GTSelf,
    columns: SelectExpr = None,
    rows: Union[int, List[int], None] = None,
) -> GTSelf:
    """
    Format Markdown text.

    Any Markdown-formatted text in the incoming cells will be transformed during render when using
    the `fmt_markdown()` method.

    Parameters
    ----------
    columns
        The columns to target. Can either be a single column name or a series of column names
        provided in a list.
    rows
        In conjunction with `columns=`, we can specify which of their rows should undergo
        formatting. The default is all rows, resulting in all rows in targeted columns being
        formatted. Alternatively, we can supply a list of row indices.

    Returns
    -------
    GT
        The GT object is returned. This is the same object that the method is called on so that we
        can facilitate method chaining.

    See Also
    --------
    The functional version of this method,
    [`val_fmt_markdown()`](`great_tables._formats_vals.val_fmt_markdown`), allows you to format a
    single string value (or a list of them).
    """

    # Generate a function that will operate on single `x` values in the table body
    def fmt_markdown_fn(x: Any) -> str:
        # If the `x` value is a Pandas 'NA', then return the same value
        if is_na(self._tbl_data, x):
            return x

        x_str: str = str(x)

        x_formatted = _md_html(x_str)

        return x_formatted

    return fmt(self, fns=fmt_markdown_fn, columns=columns, rows=rows)


def _value_to_decimal_notation(
    value: Union[int, float],
    decimals: int = 2,
    n_sigfig: Optional[int] = None,
    drop_trailing_zeros: bool = False,
    drop_trailing_dec_mark: bool = True,
    use_seps: bool = True,
    sep_mark: str = ",",
    dec_mark: str = ".",
    force_sign: bool = False,
) -> str:
    """
    Decimal notation.

    Returns a string value with the correct precision or fixed number of decimal places (with
    optional formatting of the decimal part).
    """

    is_positive = value > 0

    if n_sigfig:
        # If there is a value provided to `n_sigfig` then number formatting proceeds through the
        # significant digits pathway, which ignores `decimals` and any removal of trailing zero values
        # in the decimal portion of the value
        result = _format_number_n_sigfig(
            value=value,
            n_sigfig=n_sigfig,
            use_seps=use_seps,
            sep_mark=sep_mark,
            dec_mark=dec_mark,
            preserve_integer=False,
        )

    else:
        # If there is nothing provided to `n_sigfig` then the conventional decimal number formatting
        # pathway is taken; this formats to a specific number of decimal places and removal of
        # trailing zero values can be undertaken
        result = _format_number_fixed_decimals(
            value=value,
            decimals=decimals,
            drop_trailing_zeros=drop_trailing_zeros,
            use_seps=use_seps,
            sep_mark=sep_mark,
            dec_mark=dec_mark,
        )

    # Drop the trailing decimal mark if it is present
    if drop_trailing_dec_mark:
        result = result.rstrip(dec_mark)

    # Add in a trailing decimal mark under specific circumstances
    if drop_trailing_dec_mark is False and dec_mark not in result:
        result = result + dec_mark

    # Force the positive sign to be present if the `force_sign` option is taken
    if is_positive and force_sign:
        result = "+" + result

    return result


def _value_to_scientific_notation(
    value: Union[int, float],
    decimals: int = 2,
    n_sigfig: Optional[int] = None,
    dec_mark: str = ".",
) -> str:
    """
    Scientific notation.

    Returns a string value with the correct precision and 10s exponent. An 'E' is placed between
    the decimal value and 10s exponent.
    """

    # Transform value of `decimals` to `n_sigfig`
    if n_sigfig:
        pass
    else:
        n_sigfig = decimals + 1

    is_negative, sig_digits, dot_power, ten_power = _get_sci_parts(value, n_sigfig)

    result = (
        ("-" if is_negative else "")
        + _insert_decimal_mark(digits=sig_digits, power=dot_power, dec_mark=dec_mark)
        + "E"
        + str(ten_power)
    )

    return result


def _value_to_engineering_notation(value: Union[int, float], n_sigfig: int, exp_style: str) -> str:
    """
    Engineering notation.

    Returns a string value with the correct precision and an exponent that is divisible by three.
    The `exp_style` text is placed between the decimal value and the exponent.
    """

    is_negative, sig_digits, dot_power, ten_power = _get_sci_parts(value, n_sigfig)

    eng_power = int(3 * math.floor(ten_power / 3))
    eng_dot = dot_power + ten_power - eng_power

    result = (
        ("-" if is_negative else "")
        + _insert_decimal_mark(digits=sig_digits, power=eng_dot)
        + exp_style
        + str(eng_power)
    )

    return result


def _format_number_n_sigfig(
    value: Union[int, float],
    n_sigfig: int,
    use_seps: bool = True,
    sep_mark: str = ",",
    dec_mark: str = ".",
    preserve_integer: bool = False,
) -> str:
    sig_digits, power, is_negative = _get_number_profile(value, n_sigfig)

    formatted_value = ("-" if is_negative else "") + _insert_decimal_mark(
        digits=sig_digits, power=power, dec_mark="."
    )

    # Get integer and decimal parts
    # Split number at `.` and obtain the integer and decimal parts
    number_parts = formatted_value.split(".")
    integer_part = number_parts[0]
    decimal_part = number_parts[1] if len(number_parts) > 1 else ""

    # Initialize formatted representations of integer and decimal parts
    formatted_integer = ""
    formatted_decimal = dec_mark + decimal_part if decimal_part else ""

    if preserve_integer and "." not in formatted_value:
        formatted_value = "{:0.0f}".format(value)

    # Insert grouping separators within the integer part
    if use_seps:
        count = 0
        for digit in reversed(integer_part):
            if count and count % 3 == 0:
                formatted_integer = sep_mark + formatted_integer
            formatted_integer = digit + formatted_integer
            count += 1
    else:
        formatted_integer = integer_part

    # Combine the integer and decimal parts
    result = formatted_integer + formatted_decimal

    return result


def _format_number_fixed_decimals(
    value: Union[int, float],
    decimals: int,
    drop_trailing_zeros: bool = False,
    use_seps: bool = True,
    sep_mark: str = ",",
    dec_mark: str = ".",
) -> str:
    # If `number` is a string, cast it into a float
    if isinstance(value, str):
        value = float(value)

    is_negative = value < 0

    fmt_spec = f".{decimals}f"

    # Get the formatted `x` value
    value_str = format(value, fmt_spec)

    # Very small or very large numbers can be represented in exponential
    # notation but we don't want that; we need the string value to be fully
    # expanded with zeros so if an 'e' is detected we'll use a helper function
    # to ensure it's back to a number
    if "e" in value_str or "E" in value_str:
        value_str = _expand_exponential_to_full_string(str_number=value_str)

    # Split number at `.` and obtain the integer and decimal parts
    number_parts = value_str.split(".")
    integer_part = number_parts[0].lstrip("-")
    decimal_part = number_parts[1] if len(number_parts) > 1 else ""

    # Initialize formatted representations of integer and decimal parts
    formatted_integer = ""
    formatted_decimal = dec_mark + decimal_part if decimal_part else ""

    # Insert grouping separators within the integer part
    if use_seps:
        count = 0
        for digit in reversed(integer_part):
            if count and count % 3 == 0:
                formatted_integer = sep_mark + formatted_integer
            formatted_integer = digit + formatted_integer
            count += 1
    else:
        formatted_integer = integer_part

    # Add back the negative sign if the number is negative
    if is_negative:
        formatted_integer = "-" + formatted_integer

    # Combine the integer and decimal parts
    result = formatted_integer + formatted_decimal

    # Drop any trailing zeros if option is taken (this purposefully doesn't apply to numbers
    # formatted to a specific number of significant digits)
    if drop_trailing_zeros:
        result = result.rstrip("0")

    return result


def _format_number_compactly(
    value: Union[int, float],
    decimals: int,
    n_sigfig: Optional[int],
    drop_trailing_zeros: bool,
    drop_trailing_dec_mark: bool,
    use_seps: bool,
    sep_mark: str,
    dec_mark: str,
    force_sign: bool,
) -> str:
    # If the value is exactly zero, then we can return `0` immediately
    if value == 0:
        return "0"

    # Stop if `n_sigfig` does not have a valid value
    if n_sigfig is not None:
        _validate_n_sigfig(n_sigfig=n_sigfig)

    # Determine the power index for the value
    if value == 0:
        # If the value is zero, then the power index is 1; otherwise, we'd get
        # an error when trying to calculate the log of zero
        num_power_idx = 1
    else:
        # Determine the power index for the value and put it in the range of 0 to 5 which
        # corresponds to the list of suffixes `["", "K", "M", "B", "T", "Q"]`
        num_power_idx = math.floor(math.log(abs(value), 1000))
        num_power_idx = max(0, min(5, num_power_idx))

    # The `units_str` is obtained by indexing a list of suffixes with the `num_power_idx`
    units_str = ["", "K", "M", "B", "T", "Q"][num_power_idx]

    # Scale `x` value by a defined `base` value, this is done by dividing by the `base`
    # value (`1000`) raised to the power index
    value = value / 1000**num_power_idx

    # Format the value to decimal notation; this is done before the `byte_units` text
    # is affixed to the value
    x_formatted = _value_to_decimal_notation(
        value=value,
        decimals=decimals,
        n_sigfig=n_sigfig,
        drop_trailing_zeros=drop_trailing_zeros,
        drop_trailing_dec_mark=drop_trailing_dec_mark,
        use_seps=use_seps,
        sep_mark=sep_mark,
        dec_mark=dec_mark,
        force_sign=force_sign,
    )

    # Create a `suffix_pattern` object for affixing the `units_str`, which is the
    # string that represents the 'K', 'M', 'B', 'T', or 'Q' suffix
    suffix_pattern = f"{{x}}{units_str}"

    x_formatted = suffix_pattern.replace("{x}", x_formatted)

    return x_formatted


def _expand_exponential_to_full_string(str_number: str) -> str:
    decimal_number = Decimal(str_number)
    formatted_number = "{:f}".format(decimal_number)
    return formatted_number


def _get_number_profile(value: Union[int, float], n_sigfig: int) -> tuple[str, int, bool]:
    """
    Get key components of a number for decimal number formatting.

    Returns a tuple containing: (1) a string value of significant digits, (2) an
    exponent to get the decimal mark to the proper location, and (3) a boolean
    value that's True if the value is less than zero (i.e., negative).
    """
    value = float(value)
    is_negative = value < 0
    value = abs(value)

    if value == 0:
        sig_digits = str(("0" * n_sigfig))
        power = -(1 - n_sigfig)
    else:
        power = -1 * math.floor(math.log10(value)) + n_sigfig - 1
        value_power = value * 10.0**power

        if value < 1 and math.floor(math.log10(int(round(value_power)))) > math.floor(
            math.log10(int(value_power))
        ):
            power -= 1

        sig_digits = str(int(round(value * 10.0**power)))

    return sig_digits, int(-power), is_negative


def _get_sci_parts(value: Union[int, float], n_sigfig: int) -> tuple[bool, str, int, int]:
    """
    Returns the properties for constructing a number in scientific notation.
    """

    value = float(value)
    sig_digits, power, is_negative = _get_number_profile(value, n_sigfig)

    dot_power = -(n_sigfig - 1)
    ten_power = power + n_sigfig - 1

    return is_negative, sig_digits, dot_power, ten_power


def _insert_decimal_mark(digits: str, power: int, dec_mark: str = ".") -> str:
    """
    Places the decimal mark in the correct location within the digits.

    Should the decimal mark be outside the numeric range, zeros will be added.
    If `drop_trailing_zeros` is True, trailing decimal zeros will be removed.

    Examples:
      _insert_decimal_mark("123",   2, False) => "12300"
      _insert_decimal_mark("123",  -2, False) => "1.23"
      _insert_decimal_mark("123",   3, False) => "0.123"
      _insert_decimal_mark("123",   5, False) => "0.00123"
      _insert_decimal_mark("120",   0, False) => "120."
      _insert_decimal_mark("1200", -2, False) => "12.00"
      _insert_decimal_mark("1200", -2, True ) => "12"
      _insert_decimal_mark("1200", -1, False) => "120.0"
      _insert_decimal_mark("1200", -1, True ) => "120"
    """

    if power > 0:
        out = digits + "0" * power

    elif power < 0:
        power = abs(power)
        n_sigfig = len(digits)

        if power < n_sigfig:
            out = digits[:-power] + dec_mark + digits[-power:]

        else:
            out = "0" + dec_mark + "0" * (power - n_sigfig) + digits

    else:
        out = digits + (dec_mark if digits[-1] == "0" and len(digits) > 1 else "")

    return out


def _listify(
    x: Union[T, List[T], None],
    default: Callable[[], List[T]],
) -> List[T]:
    """
    Convert the input into a list.

    Parameters
    ----------
    x
        The input value to be converted into a list. It can be a single value of type T, a list of
        values of type T, or None.
    default
        A callable that returns a default list when the input value is None.

    Returns
    -------

    List[T]: The converted list.

    Raises:
        None

    Examples:
        _listify(5, lambda: [1, 2, 3])  # Output: [5]
        _listify([1, 2, 3], lambda: [4, 5, 6])  # Output: [1, 2, 3]
        _listify(None, lambda: ['a', 'b', 'c'])  # Output: ['a', 'b', 'c']
    """
    if x is None:
        return default()
    elif not isinstance(x, list):
        return [x]
    else:
        return cast(Any, x)


def _has_negative_value(value: Union[int, float]) -> bool:
    return value < 0


def _has_positive_value(value: Union[int, float]) -> bool:
    return value > 0


def _has_zero_value(value: Union[int, float]) -> bool:
    return value == 0


def _has_sci_order_zero(value: Union[int, float]) -> bool:
    return (value >= 1 and value < 10) or (value <= -1 and value > -10) or value == 0


def _context_exp_marks() -> List[str]:
    return [" \u00D7 10<sup style='font-size: 65%;'>", "</sup>"]


def _context_exp_str(exp_style: str) -> str:
    if exp_style == "low-ten":
        # For the 'low-ten' style, use a specialized `exp_str` string value
        exp_str = "<sub style='font-size: 65%;'>10</sub>"

    elif _str_detect(exp_style, "^[a-zA-Z]{1}1?$"):
        # If there is a single letter (or a letter and a '1') then
        # use that letter as the `exp_str` value
        exp_str = exp_style[0]

    else:
        # Use `E` if none of the above conditions are met
        exp_str = "E"

    return exp_str


def _context_minus_mark() -> str:
    return "\u2212"


def _replace_minus(string: str, minus_mark: str) -> str:
    """
    Replaces all occurrences of the minus sign '-' in the given string with the specified minus mark.

    Args:
        string (str): The input string.
        minus_mark (str): The mark to replace the minus sign with.

    Returns:
        str: The modified string with the minus sign replaced.
    """
    return _str_replace(string, "-", minus_mark)


T_dict = TypeVar("T_dict", bound=TypedDict)


# TODO: remove pandas
def _filter_pd_df_to_row(pd_df: "list[T_dict]", column: str, filter_expr: str) -> T_dict:
    filtered_pd_df = [entry for entry in pd_df if entry[column] == filter_expr]
    if len(filtered_pd_df) != 1:
        raise Exception(
            "Internal Error, the filtered table doesn't result in a table of exactly one row."
        )
    return filtered_pd_df[0]


def _get_locale_sep_mark(default: str, use_seps: bool, locale: Union[str, None] = None) -> str:
    # If `use_seps` is False, then force `sep_mark` to be an empty string
    # TODO: what does an empty string signify? Where is this used? Is it the right choice here?
    if not use_seps:
        return ""

    # If `locale` is NULL then return the default `sep_mark`
    if locale is None:
        return default

    # Get the correct `group` value from the locales lookup table
    pd_df_row = _filter_pd_df_to_row(pd_df=_get_locales_data(), column="locale", filter_expr=locale)

    # Obtain a single cell value from the single row in `pd_df_row` that is below
    # the column named 'group'; this could potentially be of any type but we expect
    # it to be a string (and we'll check for that here)
    sep_mark: Any
    sep_mark = pd_df_row["group"]
    if not isinstance(sep_mark, str):
        raise TypeError(f"Variable type mismatch. Expected str, got {type(sep_mark)}.")

    # Replace any `""` or "\u00a0" with `" "` since an empty string actually
    # signifies a space character, and, we want to normalize to a simple space
    sep_mark = " " if sep_mark == "" or sep_mark == "\u00a0" else sep_mark

    return sep_mark


def _get_locale_dec_mark(default: str, locale: Union[str, None] = None) -> str:
    # If `locale` is NULL then return the default `dec_mark`
    if locale is None:
        return default

    # Get the correct `decimal` value row from the locales lookup table
    pd_df_row = _filter_pd_df_to_row(pd_df=_get_locales_data(), column="locale", filter_expr=locale)

    # Obtain a single cell value from the single row in `pd_df_row` that is below
    # the column named 'decimal'; this could potentially be of any type but we expect
    # it to be a string (and we'll check for that here)
    dec_mark: Any
    dec_mark = pd_df_row["decimal"]

    # TODO: we control this data and should enforce this in the data schema
    if not isinstance(dec_mark, str):
        raise TypeError(f"Variable type mismatch. Expected str, got {type(dec_mark)}.")

    return dec_mark


def _get_locales_list() -> List[str]:
    """
    Returns a list of locales as strings.

    Raises:
        TypeError: If the first element of the locale list is not a string.
    """

    # Get the 'locales' dataset and obtain from that a list of locales
    # TODO: remove pandas
    locales = _get_locales_data()
    locale_list = [entry["locale"] for entry in locales]

    # Ensure that `locale_list` is of the type 'str'
    # TODO: we control this data and should enforce this in the data schema
    locale_list: Any
    if not isinstance(locale_list[0], str):
        raise TypeError("Variable type mismatch. Expected str, got something entirely different.")
    return locale_list


def _validate_locale(locale: Union[str, None] = None) -> None:
    """
    Validates the given locale string against a list of supported locales.

    Args:
        locale (str or None): The locale string to validate. If None, the function returns without
        doing anything.

    Raises:
        ValueError: If the supplied `locale` is not available in the list of supported locales.
    """

    # If `locale` is None then return without doing anything (nothing to validate)
    if locale is None:
        return

    locales_list = _get_locales_list()
    default_locales_list = [entry["default_locale"] for entry in _get_default_locales_data()]

    # Replace any underscores with hyphens
    supplied_locale = _str_replace(locale, "_", "-")

    # Stop if the `locale` provided isn't a valid one
    if supplied_locale not in locales_list and supplied_locale not in default_locales_list:
        raise ValueError(
            f"The normalized locale name `{supplied_locale}` is not in the list of locales."
        )


def _normalize_locale(locale: Union[str, None] = None) -> Union[str, None]:
    """
    Normalize the given locale string by replacing any underscores with hyphens and resolving any default locales into their base names.

    Args:
        locale (str or None): The locale string to normalize. If None, returns None.

    Returns:
        str or None: The normalized locale string, or None if the input was None.

    Raises:
        TypeError: If the resolved locale is not of type 'str'.
    """

    # If `locale` is None then return None (we don't need to normalize anything here)
    if locale is None:
        return None

    # Replace any underscores with hyphens
    supplied_locale = _str_replace(locale, "_", "-")

    # Resolve any default locales into their base names (e.g., 'en-US' -> 'en')
    # TODO: remove pandas
    default_locales = _get_default_locales_data()

    matches = [
        entry["base_locale"]
        for entry in default_locales
        if entry["default_locale"] == supplied_locale
    ]

    if matches:
        return matches[0]

    try:
        babel.Locale.parse(supplied_locale, sep="-")
    except babel.UnknownLocaleError:
        raise ValueError(
            f"Supplied locale `{supplied_locale}` is not a known locale. "
            "Great Tables uses the libraries like babel for locale-based work. "
            "See the babel.Locale class for more on locale handling."
        )

    return supplied_locale


def _resolve_locale(x: GTData, locale: Union[str, None] = None) -> Union[str, None]:
    # Get the locale from the locale value set globally; note that this may also be None
    # but a None value will eventually be resolved to the 'en' locale
    locale = x._locale._locale if locale is None else locale

    # An 'undetermined' locale should map back to the 'en' locale
    if locale == "und":
        locale = "en"

    # TODO: why do both the normalize and validate functions convert
    # underscores to hyphens? Should we remove from validate locale?
    locale = _normalize_locale(locale=locale)

    _validate_locale(locale=locale)

    return locale


def _get_locale_currency_code(locale: Union[str, None] = None) -> str:
    """
    Given a locale, returns the corresponding currency code. If no locale is provided,
    returns the currency code for the United States ('USD').

    Args:
        locale (str or None): A string representing the locale for which to retrieve the
            currency code. If None, the currency code for the United States ('USD') is returned.

    Returns:
        str: A string representing the currency code for the specified locale.

    Raises:
        TypeError: If the currency code is not a string.

    """

    # If `locale` is None then return `"USD"`
    if locale is None:
        return "USD"

    # Get the correct 'locale' value row from the `__x_locales` lookup table
    pd_df_row = _filter_pd_df_to_row(pd_df=_get_locales_data(), column="locale", filter_expr=locale)

    # Extract the 'currency_code' cell value from this 1-row DataFrame
    currency_code = pd_df_row["currency_code"]

    # Ensure that `currency_code` is of the type 'str'
    # TODO: we control this data and should enforce this in the data schema
    currency_code: Any
    if not isinstance(currency_code, str):
        raise TypeError("Variable type mismatch. Expected str, got something entirely different.")

    # If the field isn't populated, we'll obtain an empty string; in such a case we fall
    # back to using the 'USD' currency code
    if currency_code == "":
        currency_code = "USD"

    return currency_code


def _get_currency_str(currency: str) -> str:
    """
    Given a currency code, returns the corresponding currency symbol as a string.

    Args:
        currency (str): The currency code to look up.

    Returns:
        str: The currency symbol corresponding to the given currency code.

    Raises:
        TypeError: If the currency symbol is not of type 'str'.
    """

    # Get the correct 'curr_code' value row from the `__x_currencies` lookup table
    pd_df_row = _filter_pd_df_to_row(
        pd_df=_get_currencies_data(), column="curr_code", filter_expr=currency
    )

    # Extract the 'symbol' cell value from this 1-row DataFrame
    # TODO: remove pandas
    currency_str = pd_df_row["symbol"]

    # Ensure that `currency_str` is of the type 'str'
    # TODO: we control this data and should enforce this in our data schema
    currency_str: Any
    if not isinstance(currency_str, str):
        raise TypeError("Variable type mismatch. Expected str, got something entirely different.")

    return currency_str


def _validate_currency(currency: str) -> None:
    """
    Validates if the provided currency is available in the list of supported currencies.

    Args:
    - currency (str): The currency code to validate

    Raises:
    - ValueError: If the `currency` provided isn't a valid one

    Returns:
    - None
    """

    # Get the currencies data
    codes = [entry["curr_code"] for entry in _get_currencies_data()]

    # Stop if the `currency` provided isn't a valid one
    # TODO: how do users know what currencies are supported?
    if currency not in codes:
        raise ValueError(
            f"The supplied currency `{currency}` is not in the list of supported currencies."
        )


def _get_currency_decimals(currency: str, decimals: Optional[int], use_subunits: bool) -> int:
    """
    Returns the number of decimal places to use for a given currency.

    If `decimals` is not None, it is returned. Otherwise, if `use_subunits` is True,
    the number of decimal places is determined by the currency's exponent. Otherwise,
    the number of decimal places is 0.

    Args:
        currency (str): The currency code.
        decimals (Optional[int]): The number of decimal places to use, if specified.
        use_subunits (bool): Whether to use subunits for the currency.

    Returns:
        int: The number of decimal places to use.
    """

    # If `decimals` is not None, return it
    if decimals is not None:
        return decimals

    # If `decimals` is None, then we need to determine the number of decimal places
    if decimals is None and use_subunits:
        # Get the number of decimal places from the currency's exponent
        decimals = _get_currency_exponent(currency=currency)
    elif decimals is None and not use_subunits:
        # If `use_subunits` is False, then the number of decimal places is 0
        decimals = 0

    # Assert that `decimals` is not None and then return it
    assert decimals is not None
    return decimals


def _get_currency_exponent(currency: str) -> int:
    """
    Given a currency code, returns the exponent associated with that` currency.
    If the currency code is not found, returns 2 as a default value.

    Args:
        currency (str): The currency code to look up.

    Returns:
        int: The exponent associated with the currency code.
    """
    currencies = _get_currencies_data()

    # get the curr_code column from currencies df as a list
    matches = [entry["exponent"] for entry in currencies if entry["curr_code"] == currency]

    if matches:
        exponent = matches[0]

        # TODO: why does this happen here if we control currency data?
        exponent = int(exponent)

    else:
        # TODO: in what situation are we given a currency code with no match?
        # why return this? E.g. what if someone mispelled a currency code?
        exponent = 2

    return exponent


def _validate_n_sigfig(n_sigfig: int) -> None:
    """
    Validates the input for the number of significant figures.

    Args:
        n_sigfig (int): The number of significant figures to validate.

    Raises:
        ValueError: If the length of `n_sigfig` is not 1, or if the value is `None` or less than 1.
        TypeError: If the input for `n_sigfig` is not an integer.

    Returns:
        None
    """

    # Check that the input `n_sigfig` is a scalar value (not a list or tuple)
    if isinstance(n_sigfig, (list, tuple)):
        raise TypeError("Any input for `n_sigfig` must be a scalar value.")
    # Check that the input `n_sigfig` is not `None`
    if not isinstance(n_sigfig, int):
        raise TypeError("Any input for `n_sigfig` must be an integer.")
    # The value of `n_sigfig` must be greater than or equal to 1
    if n_sigfig < 1:
        raise ValueError("The value for `n_sigfig` must be greater than or equal to `1`.")


def _round_rhu(x: Union[float, int], digits: int = 0) -> float:
    """
    Rounds a number using the 'Round-Half-Up' (R-H-U) algorithm.

    Args:
        x (float): The number to round.
        digits (int): The number of digits to round to.

    Returns:
        float: The rounded number.
    """

    # Multiply the number by 10^digits to move the decimal point to the right
    z = x * 10**digits

    # Add 0.5 + 2.220446049250313e-16 to the number to ensure that the number is rounded up
    z += 0.5 + math.sqrt(2.220446049250313e-16)

    # Truncate the number to remove the decimal places
    z = math.trunc(z)

    # Divide the number by 10^digits to move the decimal point back to the original position
    z /= 10**digits

    return z


def _as_roman(x: int) -> str:
    """
    Converts an integer to a Roman numeral string.

    Args:
        x (int): The integer to convert.

    Returns:
        str: The Roman numeral string representation of the integer.
    """

    roman_key_value_list = [
        (1000, "M"),
        (900, "CM"),
        (500, "D"),
        (400, "CD"),
        (100, "C"),
        (90, "XC"),
        (50, "L"),
        (40, "XL"),
        (10, "X"),
        (9, "IX"),
        (5, "V"),
        (4, "IV"),
        (1, "I"),
    ]

    out = ""
    while x > 0:
        for i, r in roman_key_value_list:
            while x >= i:
                out += r
                x -= i
    return out


def _validate_case(case: str) -> None:
    """
    Validates the case argument for the `fmt_roman()` method.

    Args:
        case (str): The case argument to validate.

    Raises:
        ValueError: If the case argument is not 'upper' or 'lower'.
    """
    if case not in ["upper", "lower"]:
        raise ValueError(f"The `case` argument must be either 'upper' or 'lower' (not '{case}').")


def _get_date_formats_dict() -> Dict[str, str]:
    date_formats = {
        "iso": "y-MM-dd",
        "wday_month_day_year": "EEEE, MMMM d, y",
        "wd_m_day_year": "EEE, MMM d, y",
        "wday_day_month_year": "EEEE d MMMM y",
        "month_day_year": "MMMM d, y",
        "m_day_year": "MMM d, y",
        "day_m_year": "d MMM y",
        "day_month_year": "d MMMM y",
        "day_month": "d MMMM",
        "day_m": "d MMM",
        "year": "y",
        "month": "MMMM",
        "day": "dd",
        "year.mn.day": "y/MM/dd",
        "y.mn.day": "yy/MM/dd",
        "year_week": "y-'W'ww",
        "year_quarter": "y-'Q'Q",
    }

    return date_formats


def _get_time_formats_dict() -> Dict[str, str]:
    time_formats = {
        "iso": "HH:mm:ss",
        "iso-short": "HH:mm",
        "h_m_s_p": "h:mm:ss a",
        "h_m_p": "h:mm a",
        "h_p": "h a",
    }

    return time_formats


def _get_date_format(date_style: str) -> str:
    """
    Get the date format string based on the date style.

    Args:
        date_style (str): The style of the date.

    Returns:
        str: The date format string.

    Raises:
        ValueError: If `date_style` does not have a valid value.
    """
    date_formats = _get_date_formats_dict()

    # Stop if `date_style` does not have a valid value
    _validate_date_style(date_style=date_style)

    # Get the date format string based on the date style
    date_format_str = date_formats[date_style]

    return date_format_str


def _get_time_format(time_style: str) -> str:
    """
    Get the time format string based on the given time style.

    Args:
        time_style (str): The style of the time format.

    Returns:
        str: The time format string.

    Raises:
        ValueError: If `time_style` does not have a valid value.
    """
    time_formats = _get_time_formats_dict()

    # Stop if `time_style` does not have a valid value
    _validate_time_style(time_style=time_style)

    # Get the time format string based on the date style
    time_format_str = time_formats[time_style]

    return time_format_str


def _validate_date_style(date_style: str) -> None:
    """
    Validates the given date style.

    Args:
        date_style (str): The date style to be validated.

    Raises:
        ValueError: If `date_style` is not a valid value.

    Returns:
        None
    """
    if date_style not in _get_date_formats_dict():
        raise ValueError(f"date_style must be one of: {', '.join(_get_date_formats_dict().keys())}")


def _validate_time_style(time_style: str) -> None:
    """
    Validate the time style.

    Args:
        time_style (str): The time style to validate.

    Raises:
        ValueError: If `time_style` is not a valid value.

    Returns:
        None
    """
    if time_style not in _get_time_formats_dict():
        raise ValueError(f"time_style must be one of: {', '.join(_get_time_formats_dict().keys())}")


def _iso_str_to_time(x: str) -> time:
    """
    Converts a string in ISO format to a time object.

    Args:
        x (str): The string to be converted.

    Returns:
        time: The converted time object.
    """
    return time.fromisoformat(x)


def _iso_str_to_datetime(x: str) -> datetime:
    """
    Converts a string in ISO format to a datetime object.

    Args:
        x (str): The string to be converted.

    Returns:
        datetime: The converted datetime object.
    """
<<<<<<< HEAD
    return datetime.strptime(x, "%Y-%m-%d %H:%M:%S")


def _validate_iso_date_str(x: str) -> None:
    """
    Validates if the given string is a valid ISO date string in the format 'YYYY-MM-DD'.

    Args:
        x (str): The string to be validated.

    Raises:
        ValueError: If the string is not a valid ISO date string.

    Returns:
        None
    """
    try:
        datetime.strptime(x, "%Y-%m-%d")
    except ValueError:
        raise ValueError(
            f"Invalid ISO date string: '{x}'. The string must be in the format 'YYYY-MM-DD'."
        )
=======
    return datetime.fromisoformat(x)
>>>>>>> 0f0c0241


def _iso_str_to_date(x: str) -> date:
    """
    Converts a string in ISO format to a date object.

    Args:
<<<<<<< HEAD
        x (str): The input string to be validated.

    Raises:
        ValueError: If `x` is not a valid ISO time string (HH:MM:SS or HH:MM).

    Returns:
        None
    """
    try:
        datetime.strptime(x, "%H:%M:%S")
    except ValueError:
        try:
            datetime.strptime(x, "%H:%M")
        except ValueError:
            raise ValueError(
                f"Invalid ISO time string: '{x}'."
                " The string must be in the format 'HH:MM:SS' or 'HH:MM'."
            )


def _normalize_iso_time_str(x: str) -> str:
    """
    Normalize the input ISO time string by expanding it to include the seconds component if necessary.

    Args:
        x (str): The input ISO time string.
=======
        x (str): The string to be converted.
>>>>>>> 0f0c0241

    Returns:
        date: The converted date object.
    """
    return datetime.fromisoformat(x).date()


def _validate_date_obj(x: Any) -> None:
    """
    Validate if the given object is a valid date object.

    Args:
        x (Any): The object to be validated.

    Raises:
        ValueError: If the object is not a valid date object.

    Returns:
        None
    """
    if not isinstance(x, date):
        raise ValueError(f"Invalid date object: '{x}'. The object must be a date object.")


def _validate_time_obj(x: Any) -> None:
    """
    Validate if the given object is a valid time object.

    Args:
        x (Any): The object to be validated.

    Raises:
        ValueError: If the object is not a valid time object.

    Returns:
        None
    """
    if not isinstance(x, time):
        raise ValueError(f"Invalid time object: '{x}'. The object must be a time object.")


def _validate_datetime_obj(x: Any) -> None:
    """
    Validate if the given object is a valid datetime object.

    Args:
        x (Any): The object to be validated.

    Raises:
        ValueError: If the object is not a valid datetime object.

    Returns:
        None
    """
    if not isinstance(x, datetime):
        raise ValueError(f"Invalid datetime object: '{x}'. The object must be a datetime object.")


def fmt_image(
    self: GTSelf,
    columns: SelectExpr = None,
    rows: Union[int, List[int], None] = None,
    height: str | int | None = None,
    width: str | int | None = None,
    sep: str = " ",
    path: str | Path | None = None,
    file_pattern: str = "{}",
    encode: bool = True,
) -> GTSelf:
    """Format image paths to generate images in cells.

    To more easily insert graphics into body cells, we can use the `fmt_image()` method. This allows
    for one or more images to be placed in the targeted cells. The cells need to contain some
    reference to an image file, either: (1) complete http/https or local paths to the files; (2) the
    file names, where a common path can be provided via `path=`; or (3) a fragment of the file name,
    where the `file_pattern=` argument helps to compose the entire file name and `path=` provides
    the path information. This should be expressly used on columns that contain *only* references to
    image files (i.e., no image references as part of a larger block of text). Multiple images can
    be included per cell by separating image references by commas. The `sep=` argument allows for a
    common separator to be applied between images.

    Parameters
    ----------
    columns
        The columns to target. Can either be a single column name or a series of column names
        provided in a list.
    rows
        In conjunction with `columns=`, we can specify which of their rows should undergo
        formatting. The default is all rows, resulting in all rows in targeted columns being
        formatted. Alternatively, we can supply a list of row indices.
    height
        The height of the rendered images.
    width
        The width of the rendered images.
    sep
        In the output of images within a body cell, `sep=` provides the separator between each
        image.
    path
        An optional path to local image files (this is combined with all filenames).
    file_pattern
        The pattern to use for mapping input values in the body cells to the names of the graphics
        files. The string supplied should use `"{}"` in the pattern to map filename fragments to
        input strings.
    encode
        The option to always use Base64 encoding for image paths that are determined to be local. By
        default, this is `True`.

    Examples
    --------
    Using a small portion of [`metro`] dataset, let's create a **gt** table. We will only include a
    few columns and rows from that table. The `lines` column has comma-separated listings of numbers
    corresponding to lines served at each station. We have a directory of SVG graphics for all of
    these lines in the package (the path for the image directory can be accessed via
    `files("great_tables") / "data/metro_images"`, using the `importlib_resources` package). The
    filenames roughly corresponds to the data in the `lines` column. The `fmt_image()` function can
    be used with these inputs since the `path=` and `file_pattern=` arguments allow us to compose
    complete and valid file locations. What you get from this are sequences of images in the table
    cells, taken from the referenced graphics files on disk.

    ```{python}
    from great_tables import GT
    from great_tables.data import metro
    from importlib_resources import files

    img_paths = files("great_tables") / "data/metro_images"

    metro_mini = metro[["name", "lines", "passengers"]].head(5)

    (
        GT(metro_mini)
        .fmt_image(
            columns="lines",
            path=img_paths,
            file_pattern="metro_{}.svg"
        )
        .fmt_integer(columns="passengers")
    )
    ```
    """

    # TODO: most parameter options should allow a polars expression (or from_column) ----
    # can other fmt functions do this kind of thing?
    expr_cols = [height, width, sep, path, file_pattern, encode]

    if any(isinstance(x, PlExpr) for x in expr_cols):
        raise NotImplementedError(
            "fmt_image currently does not support polars expressions for arguments other than"
            " columns and rows"
        )

    if height is None and width is None:
        height = "2em"

    formatter = FmtImage(height, width, sep, str(path), file_pattern, encode)
    return fmt(self, fns=formatter.to_html, columns=columns, rows=rows)


from dataclasses import dataclass


@dataclass
class FmtImage:
    height: str | int | None = None
    width: str | None = None
    sep: str = " "
    path: str | None = None
    file_pattern: str = "{}"
    encode: bool = True

    SPAN_TEMPLATE: ClassVar = '<span style="white-space:nowrap;">{}</span>'

    def to_html(self, val: Any):
        import re
        from pathlib import Path

        # TODO: handle NA values
        # TODO: are we assuming val is a string? (or coercing?)

        # otherwise...

        if "," in val:
            files = re.split(r",\s*", val)
        else:
            files = [val]

        # TODO: if we allowing height and width to be set based on column values, then
        # they could end up as bespoke types like np int64, etc..
        # We should ensure we process those before hitting FmtImage
        if isinstance(self.height, (int, float)):
            height = px(self.height)
        else:
            height = self.height

        # TODO: note that only height can be numeric in the R program. Is this on purpose?
        # In any event, raising explicitly for numeric width below.
        if isinstance(self.width, (int, float)):
            raise NotImplementedError("The width argument must be specified as a string.")

        full_files = self._apply_pattern(self.file_pattern, files)

        out: list[str] = []
        for file in full_files:
            # Case 1: from url
            if self.path and (self.path.startswith("http://") or self.path.startswith("https://")):
                norm_path = re.sub(r"/\s+$", self.path)
                uri = f"{norm_path}/{file}"

            # Case 2:
            else:
                filename = (Path(self.path or "") / file).expanduser().absolute()

                if self.encode:
                    uri = self._get_image_uri(filename)
                else:
                    uri = filename

            # TODO: do we have a way to create tags, that is good at escaping, etc..?
            out.append(self._build_img_tag(uri, height, self.width))

        img_tags = self.sep.join(out)
        span = self.SPAN_TEMPLATE.format(img_tags)

        return span

    @staticmethod
    def _apply_pattern(file_pattern: str, files: list[str]) -> list[str]:
        return [file_pattern.format(file) for file in files]

    @classmethod
    def _get_image_uri(cls, filename: str) -> str:
        import base64

        with open(filename, "rb") as f:
            encoded = base64.b64encode(f.read()).decode()

        mime_type = cls._get_mime_type(filename)

        return f"data: {mime_type}; base64,{encoded}"

    @staticmethod
    def _get_mime_type(filename: str) -> str:
        from pathlib import Path

        # note that we strip off the leading "."
        suffix = Path(filename).suffix[1:]

        if suffix == "svg":
            return "image/svg+xml"
        elif suffix == "jpg":
            return "image/jpeg"

        return f"image/{suffix}"

    @staticmethod
    def _build_img_tag(uri: str, height: str | None = None, width: str | None = None) -> str:
        style_string = "".join(
            [
                f"height: {height};" if height is not None else "",
                f"width: {width};" if width is not None else "",
                "vertical-align: middle;",
            ]
        )

        return f'<img src="{uri}" style="{style_string}">'


def fmt_nanoplot(
    self: GTSelf,
    columns: str | None = None,
    rows: Union[int, List[int], None] = None,
    plot_type: PlotType = "line",
    plot_height: str = "2em",
    missing_vals: MissingVals = "marker",
    autoscale: bool = False,
    reference_line: Optional[Union[str, int, float]] = None,
    reference_area: Optional[List[Any]] = None,
    expand_x: Optional[Union[List[Union[int, float]], List[int], List[float]]] = None,
    expand_y: Optional[Union[List[Union[int, float]], List[int], List[float]]] = None,
    options: Optional[Dict[str, Any]] = None,
) -> GTSelf:
    """Format data for nanoplot visualizations.

    The `fmt_nanoplot()` method is used to format data for nanoplot visualizations. This method
    allows for the creation of a variety of different plot types, including line, bar, and scatter
    plots.

    :::{.callout-warning}
    `fmt_nanoplot()` is still experimental.
    :::

    Parameters
    ----------
    columns
        The columns to target. Can either be a single column name or a series of column names
        provided in a list.
    rows
        In conjunction with `columns=`, we can specify which of their rows should undergo
        formatting. The default is all rows, resulting in all rows in targeted columns being
        formatted. Alternatively, we can supply a list of row indices.
    plot_type
        Nanoplots can either take the form of a line plot (using `"line"`) or a bar plot (with
        `"bar"`). A line plot, by default, contains layers for a data line, data points, and a data
        area. With a bar plot, the always visible layer is that of the data bars.
    plot_height
        The height of the nanoplots. The default here is a sensible value of `"2em"`.
    missing_vals
        If missing values are encountered within the input data, there are three strategies
        available for their handling: (1) `"gap"` will show data gaps at the sites of missing data,
        where data lines will have discontinuities and bar plots will have missing bars; (2)
        `"marker"` will behave like `"gap"` but show prominent visual marks at the missing data
        locations; (3) `"zero"` will replace missing values with zero values; and (4) `"remove"`
        will remove any incoming missing values.
    autoscale
        Using `autoscale=True` will ensure that the bounds of all nanoplots produced are based on
        the limits of data combined from all input rows. This will result in a shared scale across
        all of the nanoplots (for *y*- and *x*-axis data), which is useful in those cases where the
        nanoplot data should be compared across rows.
    reference_line
        A reference line requires a single input to define the line. It could be a numeric value,
        applied to all nanoplots generated. Or, the input can be one of the following for generating
        the line from the underlying data: (1) `"mean"`, (2) `"median"`, (3) `"min"`, (4) `"max"`,
        (5) `"q1"`, (6) `"q3"`, (7) `"first"`, or (8) `"last"`.
    reference_area
        A reference area requires a list of two values for defining bottom and top boundaries (in
        the *y* direction) for a rectangular area. The types of values supplied are the same as
        those expected for `reference_line=`, which is either a numeric value or one of the
        following keywords for the generation of the value: (1) `"mean"`, (2) `"median"`, (3)
        `"min"`, (4) `"max"`, (5) `"q1"`, (6) `"q3"`, (7) `"first"`, or (8) `"last"`. Input can
        either be a vector or list with two elements.
    expand_x
        Should you need to have plots expand in the *x* direction, provide one or more values to
        `expand_x=`. Any values provided that are outside of the range of *x*-value data provided to
        the plot will result in a *x*-scale expansion.
    expand_y
        Similar to `expand_x=`, one can have plots expand in the *y* direction. To make this happen,
        provide one or more values to `expand_y=`. If any of the provided values are outside of the
        range of *y*-value data provided, the plot will result in a *y*-scale expansion.
    options
        By using the [`nanoplot_options()`](`great_tables.nanoplot_options`) helper function here,
        you can alter the layout and styling of the nanoplots in the new column.

    Details
    -------
    Nanoplots try to show individual data with reasonably good visibility. Interactivity is included
    as a basic feature so one can hover over the data points and vertical guides will display the
    value ascribed to each data point. Because **Great Tables** knows all about numeric formatting,
    values will be compactly formatted so as to not take up valuable real estate.

    While basic customization options are present in `fmt_nanoplot()`, many more opportunities for
    customizing nanoplots on a more granular level are possible with the aforementioned
    [`nanoplot_options()`](`great_tables.nanoplot_options`) helper function. With that, layers of
    the nanoplots can be selectively removed and the aesthetics of the remaining plot components can
    be modified.

    Examples
    --------
    Let's create a nanoplot from a Polars DataFrame containing multiple numbers per cell. The
    numbers are represented here as strings, where spaces separate the values, and the same values
    are present in two columns: `lines` and `bars`. We will use the `fmt_nanoplot()` method twice
    to create a line plot and a bar plot from the data in their respective columns.

    ```{python}
    from great_tables import GT
    import polars as pl

    random_numbers_df = pl.DataFrame(
        {
            "i": range(1, 5),
            "lines": [
                "20 23 6 7 37 23 21 4 7 16",
                "2.3 6.8 9.2 2.42 3.5 12.1 5.3 3.6 7.2 3.74",
                "-12 -5 6 3.7 0 8 -7.4",
                "2 0 15 7 8 10 1 24 17 13 6",
            ],
        }
    ).with_columns(bars=pl.col("lines"))

    (
        GT(random_numbers_df, rowname_col="i")
        .fmt_nanoplot(columns="lines")
        .fmt_nanoplot(columns="bars", plot_type="bar")
    )
    ```

    We can always represent the input DataFrame in a different way (with list columns) and
    `fmt_nanoplot()` will still work. While the input data is the same as in the previous example,
    we'll take the opportunity here to add a reference line and a reference area to the line plot
    and also to the bar plot.

    ```{python}
    random_numbers_df = pl.DataFrame(
        {
            "i": range(1, 5),
            "lines": [
                { "val": [20.0, 23.0, 6.0, 7.0, 37.0, 23.0, 21.0, 4.0, 7.0, 16.0] },
                { "val": [2.3, 6.8, 9.2, 2.42, 3.5, 12.1, 5.3, 3.6, 7.2, 3.74] },
                { "val": [-12.0, -5.0, 6.0, 3.7, 0.0, 8.0, -7.4] },
                { "val": [2.0, 0.0, 15.0, 7.0, 8.0, 10.0, 1.0, 24.0, 17.0, 13.0, 6.0] },
            ],
        }
    ).with_columns(bars=pl.col("lines"))

    (
        GT(random_numbers_df, rowname_col="i")
        .fmt_nanoplot(
            columns="lines",
            reference_line="mean",
            reference_area=["min", "q1"]
        )
        .fmt_nanoplot(
            columns="bars",
            plot_type="bar",
            reference_line="max",
            reference_area=["max", "median"])
    )
    ```

    Single-value bar plots and line plots can be made with `fmt_nanoplot()`. These run in the
    horizontal direction, which is ideal for tabular presentation. The key thing here is that
    `fmt_nanoplot()` expects a column of numeric values. These plots are meant for comparison
    across rows so the method automatically scales the horizontal bars to facilitate this type of
    display. The following example shows how `fmt_nanoplot()` can be used to create single-value bar
    and line plots.

    ```{python}
    single_vals_df = pl.DataFrame(
        {
            "i": range(1, 6),
            "bars": [4.1, 1.3, -5.3, 0, 8.2],
            "lines": [12.44, 6.34, 5.2, -8.2, 9.23]
        }
    )
    (
        GT(single_vals_df, rowname_col="i")
        .fmt_nanoplot(columns="bars", plot_type="bar")
        .fmt_nanoplot(columns="lines", plot_type="line")
    )
    ```
    """

    from great_tables._utils import _str_detect

    # guards ----

    if not isinstance(columns, str):
        raise NotImplementedError(
            "Currently, fmt_nanoplot() only supports a single column name as a string. "
            f"\n\nReceived: {columns}"
        )

    # main ----
    # Get the internal data table
    data_tbl = self._tbl_data

    column_d_type = _get_column_dtype(data_tbl, columns)

    col_class = str(column_d_type).lower()

    if _str_detect(col_class, "int") or _str_detect(col_class, "float"):
        scalar_vals = True
    else:
        scalar_vals = False

    # If a bar plot is requested and the data consists of single y values, then we need to
    # obtain a list of all single y values in the targeted column (from `columns`)
    if plot_type in ["line", "bar"] and scalar_vals:

        # Check each cell in the column and get each of them that contains a scalar value
        # Why are we grabbing the first element of a tuple? (Note this also happens again below.)
        all_single_y_vals = to_list(data_tbl[columns])

        autoscale = False

    else:
        all_single_y_vals = None

    if options is None:
        from great_tables._helpers import nanoplot_options

        options_plots = nanoplot_options()
    else:
        options_plots = options

    # For autoscale, we need to get the minimum and maximum from all values for the y-axis
    if autoscale:

        from great_tables._utils_nanoplots import _flatten_list

        # TODO: if a column of delimiter separated strings is passed. E.g. "1 2 3 4". Does this mean
        # that autoscale does not work? In this case, is col_i_y_vals_raw a string that gets processed?
        # downstream?
        all_y_vals_raw = to_list(data_tbl[columns])

        all_y_vals = []

        for i, data_vals_i in enumerate(all_y_vals_raw):
            # TODO: this dictionary handling seems redundant with _generate_data_vals dict handling?
            # Can this if-clause be removed?
            if isinstance(data_vals_i, dict):

                if len(data_vals_i) == 1:
                    # If there is only one key in the dictionary, then we can assume that the
                    # dictionary deals with y-values only
                    data_vals_i = list(data_vals_i.values())[0]

                else:
                    # Otherwise assume that the dictionary contains x and y values; extract
                    # the y values
                    data_vals_i = data_vals_i["y"]

            data_vals_i = _generate_data_vals(data_vals=data_vals_i)

            # If not a list, then convert to a list
            if not isinstance(data_vals_i, list):

                data_vals_i = [data_vals_i]

            all_y_vals.extend(data_vals_i)

        all_y_vals = _flatten_list(all_y_vals)

        # Get the minimum and maximum values from the list
        expand_y = [min(all_y_vals), max(all_y_vals)]

    # Generate a function that will operate on single `x` values in the table body using both
    # the date and time format strings
    def fmt_nanoplot_fn(
        x: Any,
        plot_type: PlotType = plot_type,
        plot_height: str = plot_height,
        missing_vals: MissingVals = missing_vals,
        reference_line: Optional[Union[str, int, float]] = reference_line,
        reference_area: Optional[List[Any]] = reference_area,
        all_single_y_vals: Optional[List[Union[int, float]]] = all_single_y_vals,
        options_plots: Dict[str, Any] = options_plots,
    ) -> str:
        # If the `x` value is a Pandas 'NA', then return the same value
        # We have to pass in a dataframe to this function. Everything action that
        # requires a dataframe import should go through _tbl_data.
        if is_na(data_tbl, x):
            return x

        # Generate data vals from the input `x` value
        x = _generate_data_vals(data_vals=x)

        # TODO: where are tuples coming from? Need example / tests that induce tuples
        # If `x` is a tuple, then we have x and y values; otherwise, we only have y values
        if isinstance(x, tuple):

            x_vals, y_vals = x

            # Ensure that both objects are lists
            if not isinstance(x_vals, list) or not isinstance(y_vals, list):
                raise ValueError("The 'x' and 'y' values must be lists.")

            # Ensure that the lists contain only numeric values (ints and floats)
            if not all(isinstance(val, (int, float)) for val in x_vals):
                raise ValueError("The 'x' values must be numeric.")

            # Ensure that the lengths of the x and y values are the same
            if len(x_vals) != len(y_vals):
                raise ValueError("The lengths of the 'x' and 'y' values must be the same.")

        else:
            y_vals = x
            x_vals = None

        nanoplot = _generate_nanoplot(
            y_vals=y_vals,
            y_ref_line=reference_line,
            y_ref_area=reference_area,
            x_vals=x_vals,
            expand_x=expand_x,
            expand_y=expand_y,
            missing_vals=missing_vals,
            all_single_y_vals=all_single_y_vals,
            plot_type=plot_type,
            svg_height=plot_height,
            **options_plots,
        )

        return nanoplot

    return fmt(self, fns=fmt_nanoplot_fn, columns=columns, rows=rows)


def _generate_data_vals(
    data_vals: Any, is_x_axis=False
) -> Union[List[float], Tuple[List[float], List[float]]]:
    """
    Generate a list of data values from the input data.

    Args:
        data_vals (Any): The input data values.

    Returns:
        List[Any]: A list of data values.
    """

    import re

    if isinstance(data_vals, list):

        # If the list contains string values, determine whether they are date values
        if all(isinstance(val, str) for val in data_vals):
            if not is_x_axis:
                raise ValueError("Only the x-axis of a nanoplot allows strings.")
            if re.search(r"\d{1,4}-\d{2}-\d{2}", data_vals[0]):
                data_vals = [_iso_str_to_date(val) for val in data_vals]

                # Transform the date values to numeric values
                data_vals = [val.toordinal() for val in data_vals]

        # If the cell value is a list of floats/ints, then return the same value

        # Check that the values within the list are numeric; missing values are allowed
        for val in data_vals:
            if val is not None and not isinstance(val, (int, float)):
                raise ValueError(f"The input data values must be numeric.\n\nValue received: {val}")

        return data_vals

    elif isinstance(data_vals, int) or isinstance(data_vals, float):
        return data_vals

    elif isinstance(data_vals, str):

        # If the cell value is a string, assume it is a value stream and convert to a list

        # Detect whether there are time values or numeric values in the string
        if re.search(r"\d{1,4}-\d{2}-\d{2}", data_vals) and is_x_axis:
            data_vals = _process_time_stream(data_vals)
        else:
            data_vals = _process_number_stream(data_vals)

    elif isinstance(data_vals, dict):

        # If the cell value is a dictionary, assume it contains data values
        # This is possibly for x and for y

        # Determine the number of keys in the dictionary
        num_keys = len(data_vals.keys())

        # If the dictionary contains only one key, then assume that the values are for y
        if num_keys == 1:

            data_vals = list(data_vals.values())[0]

            # The data values can be anything, so recursively call this function to process them
            data_vals = _generate_data_vals(data_vals=data_vals)

        if num_keys >= 2:

            # For two or more keys, we need to see if the 'x' and 'y' keys are present
            if "x" in data_vals and "y" in data_vals:

                x_vals: Any = data_vals["x"]
                y_vals: Any = data_vals["y"]

                # The data values can be anything, so recursively call this function to process them
                x_vals = _generate_data_vals(data_vals=x_vals, is_x_axis=True)
                y_vals = _generate_data_vals(data_vals=y_vals)

                # Ensure that the lengths of the x and y values are the same
                if len(x_vals) != len(y_vals):
                    raise ValueError("The lengths of the 'x' and 'y' values must be the same.")

                return x_vals, y_vals

            else:
                raise ValueError("The dictionary must contain 'x' and 'y' keys.")

    else:
        # Raise not implemented
        raise NotImplementedError("The input data values must be a string.")

    return data_vals


def _process_number_stream(data_vals: str) -> List[float]:
    """
    Process a string of numeric values and convert to a list of floats.

    Args:
        data_vals (str): The string of numeric values.

    Returns:
        List[float]: A list of numeric values.
    """

    import re

    number_stream = re.sub(r"[;,]", " ", data_vals)
    number_stream = re.sub(r"\\[|\\]", " ", number_stream)
    number_stream = re.sub(r"^\\s+|\\s+$", "", number_stream)
    number_stream = [val for val in number_stream.split()]
    number_stream = [re.sub(r"[\\(\\)a-dA-Df-zF-Z]", "", val) for val in number_stream]
    number_stream = [float(val) for val in number_stream]

    return number_stream


import re
from typing import List


def _process_time_stream(data_vals: str) -> List[float]:
    """
    Process a string of time values and convert to a list of floats.

    Args:
        data_vals (str): The string of time values.

    Returns:
        List[float]: A list of time values.
    """

    time_stream = re.split(r"\s*[;,]\s*", data_vals)
    time_stream = [val.replace("T", " ") for val in time_stream]
    time_stream_vals = [float(val) for val in time_stream]

    return time_stream_vals<|MERGE_RESOLUTION|>--- conflicted
+++ resolved
@@ -2003,56 +2003,6 @@
     return fmt(self, fns=fmt_datetime_fn, columns=columns, rows=rows)
 
 
-<<<<<<< HEAD
-def _validate_iso_datetime_str(x: str) -> None:
-    """
-    Validate an ISO datetime string.
-
-    Parameters
-    ----------
-    x
-        The string to validate.
-
-    Raises
-    ------
-    ValueError
-        Raised if the string is not a valid ISO datetime string.
-    """
-
-    import re
-
-    # Define the regex pattern for a valid ISO datetime string
-    _ISO_DATETIME_REGEX = r"^\d{4}-\d{2}-\d{2}(T| )\d{2}:\d{2}(:\d{2})?$"
-
-    # Use regex to determine if string is a valid ISO datetime string
-    if not re.match(_ISO_DATETIME_REGEX, x):
-        raise ValueError(f'"{x}" is not a valid ISO datetime string')
-
-
-def _normalize_iso_datetime_str(x: str) -> str:
-    """
-    Normalize an ISO datetime string.
-
-    Parameters
-    ----------
-    x
-        The string to normalize.
-
-    Returns
-    -------
-    str
-        The normalized string.
-    """
-
-    # If the string does not have a seconds value, then add one
-    if len(x) == 16:
-        x = x + ":00"
-
-    return x
-
-
-=======
->>>>>>> 0f0c0241
 def fmt_markdown(
     self: GTSelf,
     columns: SelectExpr = None,
@@ -3142,69 +3092,15 @@
     Returns:
         datetime: The converted datetime object.
     """
-<<<<<<< HEAD
-    return datetime.strptime(x, "%Y-%m-%d %H:%M:%S")
-
-
-def _validate_iso_date_str(x: str) -> None:
-    """
-    Validates if the given string is a valid ISO date string in the format 'YYYY-MM-DD'.
+    return datetime.fromisoformat(x)
+
+
+def _iso_str_to_date(x: str) -> date:
+    """
+    Converts a string in ISO format to a date object.
 
     Args:
-        x (str): The string to be validated.
-
-    Raises:
-        ValueError: If the string is not a valid ISO date string.
-
-    Returns:
-        None
-    """
-    try:
-        datetime.strptime(x, "%Y-%m-%d")
-    except ValueError:
-        raise ValueError(
-            f"Invalid ISO date string: '{x}'. The string must be in the format 'YYYY-MM-DD'."
-        )
-=======
-    return datetime.fromisoformat(x)
->>>>>>> 0f0c0241
-
-
-def _iso_str_to_date(x: str) -> date:
-    """
-    Converts a string in ISO format to a date object.
-
-    Args:
-<<<<<<< HEAD
-        x (str): The input string to be validated.
-
-    Raises:
-        ValueError: If `x` is not a valid ISO time string (HH:MM:SS or HH:MM).
-
-    Returns:
-        None
-    """
-    try:
-        datetime.strptime(x, "%H:%M:%S")
-    except ValueError:
-        try:
-            datetime.strptime(x, "%H:%M")
-        except ValueError:
-            raise ValueError(
-                f"Invalid ISO time string: '{x}'."
-                " The string must be in the format 'HH:MM:SS' or 'HH:MM'."
-            )
-
-
-def _normalize_iso_time_str(x: str) -> str:
-    """
-    Normalize the input ISO time string by expanding it to include the seconds component if necessary.
-
-    Args:
-        x (str): The input ISO time string.
-=======
         x (str): The string to be converted.
->>>>>>> 0f0c0241
 
     Returns:
         date: The converted date object.
