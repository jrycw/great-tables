from __future__ import annotations

from itertools import chain, groupby
from math import isnan
from typing import Any, cast

from great_tables._spanners import spanners_print_matrix
from htmltools import HTML, TagList, css, tags

from ._gt_data import GTData, Styles
from ._tbl_data import _get_cell, cast_frame_to_string, n_rows, replace_null_frame
from ._text import _process_text, _process_text_id
from ._utils import heading_has_subtitle, heading_has_title, seq_groups


<<<<<<< HEAD
def _flatten_styles(styles: Styles, wrap: bool = False) -> str:
    # flatten all StyleInfo.styles lists
    style_entries = list(chain(*[x.styles for x in styles]))
    rendered_styles = [el._to_html_style() for el in style_entries]

    # TODO dedupe rendered styles in sequence

    if wrap:
        if rendered_styles:
            # return style html attribute
            return f'style="{" ".join(rendered_styles)}"' + " "
        # if no rendered styles, just return a blank
        return ""
    if rendered_styles:
        # return space-separated list of rendered styles
        return " ".join(rendered_styles)
    # if not wrapping the styles for html element,
    # return None so htmltools omits a style attribute
    return None


def create_heading_component_h(data: GTData) -> StringBuilder:
    result = StringBuilder()
=======
def create_heading_component_h(data: GTData) -> str:
>>>>>>> 016c67f7

    title = data._heading.title
    subtitle = data._heading.subtitle

    has_title = heading_has_title(title)
    has_subtitle = heading_has_subtitle(subtitle)

    # If there is no title or heading component, then return an empty string
    if not has_title and not has_subtitle:
        return ""

    # Raise an error if there is a subtitle but no title
    if not has_title and has_subtitle:
        raise ValueError("A subtitle was provided without a title.")

    title = _process_text(title)
    subtitle = _process_text(subtitle)

    # Filter list of StyleInfo for the various header components
    styles_header = [x for x in data._styles if x.locname == "header"]
    styles_title = [x for x in data._styles if x.locname == "title"]
    styles_subtitle = [x for x in data._styles if x.locname == "subtitle"]
    header_style = _flatten_styles(styles_header, wrap=True) if styles_header else ""
    title_style = _flatten_styles(styles_title, wrap=True) if styles_title else ""
    subtitle_style = _flatten_styles(styles_subtitle, wrap=True) if styles_subtitle else ""

    # Get the effective number of columns, which is number of columns
    # that will finally be rendered accounting for the stub layout
    n_cols_total = data._boxhead._get_effective_number_of_columns(
        stub=data._stub, options=data._options
    )

    if has_subtitle:
        heading = f"""
<<<<<<< HEAD
  <tr>
    <th colspan="{n_cols_total}" class="gt_heading gt_title gt_font_normal"{title_style}>{title}</th>
  </tr>
  <tr>
    <th colspan="{n_cols_total}" class="gt_heading gt_subtitle gt_font_normal gt_bottom_border"{subtitle_style}>{subtitle}</th>
  </tr>"""
    else:
        heading = f"""
  <tr>
    <th colspan="{n_cols_total}" class="gt_heading gt_title gt_font_normal"{title_style}>{title}</th>
  </tr>"""

    result.append(heading)

    return StringBuilder(f"""<thead class="gt_header"{header_style}>""", result, "\n</thead>")
=======
  <tr class="gt_heading">
    <td colspan="{n_cols_total}" class="gt_heading gt_title gt_font_normal">{title}</td>
  </tr>
  <tr class="gt_heading">
    <td colspan="{n_cols_total}" class="gt_heading gt_subtitle gt_font_normal gt_bottom_border">{subtitle}</td>
  </tr>"""
    else:
        heading = f"""
  <tr class="gt_heading">
    <td colspan="{n_cols_total}" class="gt_heading gt_title gt_font_normal">{title}</td>
  </tr>"""

    return heading
>>>>>>> 016c67f7


def create_columns_component_h(data: GTData) -> str:
    """
    Returns the HTML text fragment for the column/spanner labels.
    """

    # Should the column labels be hidden?
    column_labels_hidden: bool = data._options.column_labels_hidden.value

    if column_labels_hidden:
        return ""

    # Get necessary data objects for composing the column labels and spanners
    stubh = data._stubhead
    boxhead = data._boxhead

    # TODO: The body component of the table is only needed for determining RTL alignment
    # is needed in the corresponding column labels
    # body = data._body

    # Get vector representation of stub layout
    stub_layout = data._stub._get_stub_layout(options=data._options)

    # Determine the finalized number of spanner rows
    spanner_row_count = _get_spanners_matrix_height(data=data, omit_columns_row=True)

    # TODO: Modify alignments for RTL support, skip this for now
    # Detect any RTL script characters within the visible columns;
    # this creates a vector the same length as `col_alignment`
    # rtl_detect = [
    #     any(char in rtl_modern_unicode_charset() for char in str(body[x])) for x in range(len(body))
    # ]
    #
    # For any columns containing characters from RTL scripts; we
    # will transform a 'left' alignment to a 'right' alignment
    # for i in range(len(rtl_detect)):
    #     if rtl_detect[i] and col_alignment[i] != "center":
    #         col_alignment[i] = "right"

    # Get the column headings
    headings_info = boxhead._get_default_columns()

    # Filter list of StyleInfo for the various stubhead and column labels components
    styles_stubhead = [x for x in data._styles if x.locname == "stubhead"]
    styles_stubhead_label = [x for x in data._styles if x.locname == "stubhead_label"]
    styles_column_labels = [x for x in data._styles if x.locname == "column_labels"]
    styles_spanner_label = [x for x in data._styles if x.locname == "spanner_label"]
    styles_column_label = [x for x in data._styles if x.locname == "column_label"]

    # If columns are present in the stub, then replace with a set stubhead label or nothing
    if len(stub_layout) > 0 and stubh is not None:
        stub_label = stubh
        stub_var = "::stub"
    else:
        stub_label = ""
        stub_var = None

    # Set a default alignment for the stubhead label
    stubhead_label_alignment = "left"

    # Initialize the column headings list
    table_col_headings = []

    # If there are no spanners, then we have to create the cells for the stubhead label
    # (if present) and for the column headings
    if spanner_row_count == 0:
        # Create the cell for the stubhead label
        if len(stub_layout) > 0:
            table_col_headings.append(
                tags.th(
                    HTML(_process_text(stub_label)),
                    class_=f"gt_col_heading gt_columns_bottom_border gt_{stubhead_label_alignment}",
                    rowspan="1",
                    colspan=len(stub_layout),
                    style=_flatten_styles(styles_stubhead + styles_stubhead_label),
                    scope="colgroup" if len(stub_layout) > 1 else "col",
                    id=_process_text_id(stub_label),
                )
            )

        # Create the headings in the case where there are no spanners at all -------------------------
        for info in headings_info:
            # Filter by column label / id, join with overall column labels style
            styles_i = [x for x in styles_column_label if x.colname == info.var]

            table_col_headings.append(
                tags.th(
                    HTML(_process_text(info.column_label)),
                    class_=f"gt_col_heading gt_columns_bottom_border gt_{info.defaulted_align}",
                    rowspan=1,
                    colspan=1,
                    style=_flatten_styles(styles_column_labels + styles_i),
                    scope="col",
                    id=_process_text_id(info.column_label),
                )
            )

        # Join the <th> cells into a string and begin each with a newline
        th_cells = "\n" + "\n".join(["  " + str(tag) for tag in table_col_headings]) + "\n"

        table_col_headings = tags.tr(HTML(th_cells), class_="gt_col_headings")

    #
    # Create the spanners and column labels in the case where there *are* spanners -------------
    #

    if spanner_row_count >= 1:
        spanners, _ = spanners_print_matrix(
            spanners=data._spanners, boxhead=boxhead, include_hidden=False
        )

        spanner_ids, spanner_col_names = spanners_print_matrix(
            spanners=data._spanners, boxhead=boxhead, include_hidden=False, ids=False
        )

        # Last is column labels
        # So take second to last
        level_1_index = -2

        # A list of <th> elements that will go in the first level; this
        # includes spanner labels and column labels for solo columns (don't
        # have spanner labels above them)
        level_1_spanners = []

        # A list of <th> elements that will go in the second row. This is
        # all column labels that DO have spanners above them.
        spanned_column_labels = []

        # Create the cell for the stubhead label
        if len(stub_layout) > 0:
            level_1_spanners.append(
                tags.th(
                    HTML(_process_text(stub_label)),
                    class_=f"gt_col_heading gt_columns_bottom_border gt_{str(stubhead_label_alignment)}",
                    rowspan=2,
                    colspan=len(stub_layout),
                    style=_flatten_styles(styles_stubhead + styles_stubhead_label),
                    scope="colgroup" if len(stub_layout) > 1 else "col",
                    id=_process_text_id(stub_label),
                )
            )

        # NOTE: Run-length encoding treats missing values as distinct from each other; in other
        # words, each missing value starts a new run of length 1

        spanner_ids_level_1_index = list(spanner_ids[level_1_index].values())
        spanners_rle = seq_groups(seq=spanner_ids_level_1_index)

        # `colspans` matches `spanners` in length; each element is the number of columns that the
        # <th> at that position should span; if 0, then skip the <th> at that position
        group_spans = [[x[1]] + [0] * (x[1] - 1) for x in spanners_rle]

        colspans = list(chain(*group_spans))

        for ii, (span_key, h_info) in enumerate(zip(spanner_col_names, headings_info)):
            if spanner_ids[level_1_index][span_key] is None:
                # Filter by column label / id, join with overall column labels style
                styles_i = [x for x in styles_column_label if x.colname == h_info.var]

                # Get the alignment values for the first set of column labels
                first_set_alignment = h_info.defaulted_align

                # Creation of <th> tags for column labels with no spanners above them
                level_1_spanners.append(
                    tags.th(
                        HTML(_process_text(h_info.column_label)),
                        class_=f"gt_col_heading gt_columns_bottom_border gt_{str(first_set_alignment)}",
                        rowspan=2,
                        colspan=1,
                        style=_flatten_styles(styles_column_labels + styles_i),
                        scope="col",
                        id=_process_text_id(h_info.column_label),
                    )
                )

            elif spanner_ids[level_1_index][span_key] is not None:
                # If colspans[i] == 0, it means that a previous cell's
                # `colspan` will cover us
                if colspans[ii] > 0:
                    # Filter by column label / id, join with overall column labels style
                    # TODO check this filter logic
                    styles_i = [
                        x
                        for x in styles_spanner_label
                        if x.grpname == spanner_ids_level_1_index[ii]
                    ]

                    level_1_spanners.append(
                        tags.th(
                            tags.span(
                                HTML(_process_text(spanner_ids_level_1_index[ii])),
                                class_="gt_column_spanner",
                            ),
                            class_="gt_center gt_columns_top_border gt_column_spanner_outer",
                            rowspan=1,
                            colspan=colspans[ii],
                            style=_flatten_styles(styles_column_labels + styles_i),
                            scope="colgroup" if colspans[ii] > 1 else "col",
                            id=_process_text_id(spanner_ids_level_1_index[ii]),
                        )
                    )

        remaining_headings = [k for k, v in spanner_ids[level_1_index].items() if v is not None]
        remaining_headings_labels = [
            entry.column_label for entry in boxhead if entry.var in remaining_headings
        ]
        col_alignment = [
            entry.defaulted_align for entry in boxhead if entry.var in remaining_headings
        ]

        if len(remaining_headings) > 0:
            spanned_column_labels = []

            for j in range(len(remaining_headings)):
                # Filter by column label / id, join with overall column labels style
                # TODO check this filter logic
                styles_i = [x for x in styles_column_label if x.colname == remaining_headings[j]]

                remaining_alignment = boxhead._get_boxhead_get_alignment_by_var(
                    var=remaining_headings[j]
                )

                spanned_column_labels.append(
                    tags.th(
                        HTML(_process_text(remaining_headings_labels[j])),
                        class_=f"gt_col_heading gt_columns_bottom_border gt_{remaining_alignment}",
                        rowspan=1,
                        colspan=1,
                        style=_flatten_styles(styles_column_labels + styles_i),
                        scope="col",
                        id=_process_text_id(remaining_headings_labels[j]),
                    )
                )

            table_col_headings = TagList(
                tags.tr(level_1_spanners, class_="gt_col_headings gt_spanner_row"),
                tags.tr(spanned_column_labels, class_="gt_col_headings"),
            )

        else:
            # Create the `table_col_headings` HTML component
            table_col_headings = tags.tr(level_1_spanners, class_="gt_col_headings gt_spanner_row")

    if _get_spanners_matrix_height(data=data) > 2:
        # Spanners are listed top to bottom, so we need to work bottom to top
        # We can skip the last (column labels) and second to last (first spanner)
        higher_spanner_rows_idx = range(0, len(spanner_ids) - 2)
        higher_spanner_rows = TagList()

        for i in higher_spanner_rows_idx:
            spanners_row = spanners[i]
            for k, v in spanners_row.items():
                if v is None:
                    spanners_row[k] = ""

            spanner_ids_index = spanners_row.values()
            spanners_rle = seq_groups(seq=spanner_ids_index)
            group_spans = [[x[1]] + [0] * (x[1] - 1) for x in spanners_rle]
            colspans = list(chain(*group_spans))
            level_i_spanners = []

            for colspan, span_label in zip(colspans, spanners_row.values()):
                if colspan > 0:
                    # Filter by column label / id, join with overall column labels style
                    # TODO check this filter logic
                    styles_i = [
                        x for x in styles_column_label if x.grpname in (colspan, span_label)
                    ]

                    if span_label:
                        span = tags.span(
                            HTML(_process_text(span_label)),
                            class_="gt_column_spanner",
                        )
                    else:
                        span = tags.span(HTML("&nbsp;"))

                    level_i_spanners.append(
                        tags.th(
                            span,
                            class_="gt_center gt_columns_bottom_border gt_columns_top_border gt_column_spanner_outer",
                            rowspan=1,
                            colspan=colspan,
                            style=_flatten_styles(styles_column_labels + styles_i),
                            scope="colgroup" if colspan > 1 else "col",
                        )
                    )

            if len(stub_layout) > 0:
                level_i_spanners.insert(
                    0,
                    tags.th(
                        tags.span(HTML("&nbsp")),
                        class_=f"gt_col_heading gt_columns_bottom_border gt_{str(stubhead_label_alignment)}",
                        rowspan=1,
                        colspan=len(stub_layout),
                        scope="colgroup" if len(stub_layout) > 1 else "col",
                        # TODO check if ok to just use base styling?
                        style=_flatten_styles(styles_column_labels),
                    ),
                )

            higher_spanner_rows = TagList(
                higher_spanner_rows,
                TagList(
                    tags.tr(
                        level_i_spanners,
                        class_="gt_col_headings gt_spanner_row",
                        # TODO check if ok to just use base styling?
                        style=_flatten_styles(styles_column_labels),
                    )
                ),
            )

        table_col_headings = TagList(
            higher_spanner_rows,
            table_col_headings,
        )
    return str(table_col_headings)


def create_body_component_h(data: GTData) -> str:
    # for now, just coerce everything in the original data to a string
    # so we can fill in the body data with it
    _str_orig_data = cast_frame_to_string(data._tbl_data)
    tbl_data = replace_null_frame(data._body.body, _str_orig_data)

    # Filter list of StyleInfo to only those that apply to the stub
    styles_stub = [x for x in data._styles if x.locname == "stub"]
    styles_row_group_label = [x for x in data._styles if x.locname == "row_group_label"]
    styles_row_label = [x for x in data._styles if x.locname == "row_label"]
    styles_summary_label = [x for x in data._styles if x.locname == "summary_label"]
    stub_style = _flatten_styles(styles_stub, wrap=True) if styles_stub else ""

    # Filter list of StyleInfo to only those that apply to the body
    styles_cells = [x for x in data._styles if x.locname == "cell"]
    styles_body = [x for x in data._styles if x.locname == "body"]
    styles_summary = [x for x in data._styles if x.locname == "summary"]

    # Get the default column vars
    column_vars = data._boxhead._get_default_columns()

    stub_var = data._boxhead._get_stub_column()

    stub_layout = data._stub._get_stub_layout(options=data._options)

    has_stub_column = "rowname" in stub_layout
    has_two_col_stub = "group_label" in stub_layout
    has_groups = data._stub.group_ids is not None and len(data._stub.group_ids) > 0

    # If there is a stub, then prepend that to the `column_vars` list
    if stub_var is not None:
        column_vars = [stub_var] + column_vars

    body_rows: list[str] = []

    # iterate over rows (ordered by groupings)
    prev_group_label = None

    ordered_index = data._stub.group_indices_map()

    for i, group_label in ordered_index:
        body_cells: list[str] = []

        if has_stub_column and has_groups and not has_two_col_stub:
            colspan_value = data._boxhead._get_effective_number_of_columns(
                stub=data._stub, options=data._options
            )

            # Generate a row that contains the row group label (this spans the entire row) but
            # only if `i` indicates there should be a row group label
            if group_label != prev_group_label:
                group_class = (
                    "gt_empty_group_heading" if group_label == "" else "gt_group_heading_row"
                )

                group_row = f"""  <tr class="{group_class}">
    <th class="gt_group_heading" colspan="{colspan_value}">{group_label}</th>
  </tr>"""

                prev_group_label = group_label

                body_rows.append(group_row)

        # Create a single cell and append result to `body_cells`
        for colinfo in column_vars:
            cell_content: Any = _get_cell(tbl_data, i, colinfo.var)
            cell_str: str = str(cell_content)

            # Determine whether the current cell is the stub cell
            if has_stub_column:
                is_stub_cell = colinfo.var == stub_var.var
            else:
                is_stub_cell = False

            # Get alignment for the current column from the `col_alignment` list
            # by using the `name` value to obtain the index of the alignment value
            cell_alignment = colinfo.defaulted_align

            # Get the style attributes for the current cell by filtering the
            # `styles_cells` list for the current row and column
            styles_i = [x for x in styles_cells if x.rownum == i and x.colname == colinfo.var]

            # Develop the `style` attribute for the current cell
            if len(styles_i) > 0:
                cell_styles = _flatten_styles(styles_i, wrap=True)
            else:
                cell_styles = ""

            if is_stub_cell:
                body_cells.append(
                    f"""    <th {stub_style}class="gt_row gt_left gt_stub">{cell_str}</th>"""
                )
            else:
                body_cells.append(
                    f"""    <td {cell_styles}class="gt_row gt_{cell_alignment}">{cell_str}</td>"""
                )

        prev_group_label = group_label
        body_rows.append("  <tr>\n" + "\n".join(body_cells) + "\n  </tr>")

    all_body_rows = "\n".join(body_rows)

    return f"""<tbody class="gt_table_body">
{all_body_rows}
</tbody>"""


def create_source_notes_component_h(data: GTData) -> str:
    source_notes = data._source_notes

    # Filter list of StyleInfo to only those that apply to the source notes
    styles_source_notes = [x for x in data._styles if x.locname == "source_notes"]

    # If there are no source notes, then return an empty string
    if source_notes == []:
        return ""

    # Obtain the `multiline` and `separator` options from `_options`
    multiline = data._options.source_notes_multiline.value
    separator = cast(str, data._options.source_notes_sep.value)

    # Get the effective number of columns, which is number of columns
    # that will finally be rendered accounting for the stub layout
    n_cols_total = data._boxhead._get_effective_number_of_columns(
        stub=data._stub, options=data._options
    )

    # Handle the multiline source notes case (each note takes up one line)
    if multiline:
        # Create the source notes component as a series of `<tr><td>` (one per
        # source note) inside of a `<tfoot>`

        source_notes_tr: list[str] = []

        for note in source_notes:
            note_str = _process_text(note)

            source_notes_tr.append(
                f"""
  <tr>
    <td class="gt_sourcenote" colspan="{n_cols_total}">{note_str}</td>
  </tr>
"""
            )

        source_notes_joined = "\n".join(source_notes_tr)

        source_notes_component = f"""  <tfoot class="gt_sourcenotes">
  {source_notes_joined}
</tfoot>"""

        return source_notes_component

    # TODO: Perform HTML escaping on the separator text and
    # transform space characters to non-breaking spaces

    # Create the source notes component as a single `<tr><td>` inside
    # of a `<tfoot>`

    source_note_list: list[str] = []
    for note in source_notes:
        note_str = _process_text(note)
        source_note_list.append(note_str)

    source_notes_str_joined = separator.join(source_note_list)

    source_notes_component = f"""<tfoot>
  <tr class="gt_sourcenotes">
    <td class="gt_sourcenote" colspan="{n_cols_total}">
      <div style="padding-bottom:2px;">{source_notes_str_joined}</div>
    </td>
  </tr>
</tfoot>
    """

    return source_notes_component


def create_footnotes_component_h(data: GTData):
    # Filter list of StyleInfo to only those that apply to the footnotes
    styles_footnotes = [x for x in data._styles if x.locname == "footnotes"]

    return ""


def rtl_modern_unicode_charset() -> str:
    """
    Returns a string containing a regular expression that matches all characters
    from RTL scripts that are supported by modern web browsers.
    """
    # The Hebrew Unicode character set (112 code points)
    hebrew_unicode_charset = r"[\u0590-\u05FF]"

    # The Arabic Unicode character set (256 code points)
    arabic_unicode_charset = r"[\u0600-\u06FF]"

    # The Syriac Unicode character set (80 code points)
    syriac_unicode_charset = r"[\u0700-\u074F]"

    # The Thaana Unicode character set (64 code points)
    thaana_unicode_charset = r"[\u0780-\u07BF]"

    # The Samaritan Unicode character set (61 code points)
    samaritan_unicode_charset = r"[\u0800-\u083F]"

    # The Mandaic Unicode character set (32 code points)
    mandaic_unicode_charset = r"[\u0840-\u085F]"

    # The combination of these RTL character sets
    rtl_modern_unicode_charset = (
        hebrew_unicode_charset
        + "|"
        + arabic_unicode_charset
        + "|"
        + syriac_unicode_charset
        + "|"
        + thaana_unicode_charset
        + "|"
        + samaritan_unicode_charset
        + "|"
        + mandaic_unicode_charset
    )

    return rtl_modern_unicode_charset


def _get_spanners_matrix_height(
    data: GTData, include_hidden: bool = False, omit_columns_row: bool = False
) -> int:
    """
    Returns the height of the spanners matrix.

    Args:
        data (GTData): The data to be used for rendering the table.
        include_hidden (bool, optional): Whether to include hidden columns in the table. Defaults to False.
        omit_columns_row (bool, optional): Whether to omit the columns row in the table. Defaults to False.

    Returns:
        int: The height of the spanners matrix.
    """
    spanners_matrix, _ = spanners_print_matrix(
        spanners=data._spanners,
        boxhead=data._boxhead,
        include_hidden=include_hidden,
        omit_columns_row=omit_columns_row,
    )

    return len(spanners_matrix)


# Get the attributes needed for the <table> tag
def _get_table_defs(data: GTData) -> dict[str, Any]:
    # Get the `table-layout` value, which is set in `_options`
    table_layout = data._options.table_layout.value
    table_style = f"table-layout: {table_layout};"

    # Get the number of columns that have a width set
    column_widths = data._boxhead._get_column_widths()

    # If all values in the `column_widths` lists are None, then return a dictionary with
    # `table_style` and `table_colgroups` set to None; this is the case where column widths are
    # not set for any columns and, as a result, there should not be a `<colgroup>` tag requirement
    if all(width is None for width in column_widths):
        return dict(table_style=None, table_colgroups=None)

    # Get the table's width (which or may not have been set)
    table_width = data._options.table_width.value

    # Get all the widths for the columns as a list where None values mean that the width is
    # not set for that column
    # TODO: ensure that the stub column is set first in the list
    widths = data._boxhead._get_column_widths()

    # If all of the widths are defined as px values for all columns, then ensure that the width
    # values are strictly respected as absolute width values (even if table width already set)
    if (
        all(isinstance(width, str) and width is not None and "px" in width for width in widths)
        and table_width == "auto"
    ):
        table_width = "0px"

    if (
        all(isinstance(width, str) and width is not None and "%" in width for width in widths)
        and table_width == "auto"
    ):
        table_width = "100%"

    if table_width != "auto":
        table_style = f"{table_style}; width: {table_width}"

    # Stop function if all length dimensions (where provided)
    # don't conform to accepted CSS length definitions
    # TODO: skipping this for now as the method/function doesn't exist
    # validate_css_lengths(widths)
    # Create the `<colgroup>` tag
    table_colgroups = tags.colgroup([tags.col(style=css(width=width)) for width in widths])

    table_defs_dict = dict(table_style=table_style, table_colgroups=table_colgroups)

    return table_defs_dict<|MERGE_RESOLUTION|>--- conflicted
+++ resolved
@@ -13,7 +13,6 @@
 from ._utils import heading_has_subtitle, heading_has_title, seq_groups
 
 
-<<<<<<< HEAD
 def _flatten_styles(styles: Styles, wrap: bool = False) -> str:
     # flatten all StyleInfo.styles lists
     style_entries = list(chain(*[x.styles for x in styles]))
@@ -35,12 +34,7 @@
     return None
 
 
-def create_heading_component_h(data: GTData) -> StringBuilder:
-    result = StringBuilder()
-=======
 def create_heading_component_h(data: GTData) -> str:
->>>>>>> 016c67f7
-
     title = data._heading.title
     subtitle = data._heading.subtitle
 
@@ -74,37 +68,19 @@
 
     if has_subtitle:
         heading = f"""
-<<<<<<< HEAD
-  <tr>
-    <th colspan="{n_cols_total}" class="gt_heading gt_title gt_font_normal"{title_style}>{title}</th>
-  </tr>
-  <tr>
-    <th colspan="{n_cols_total}" class="gt_heading gt_subtitle gt_font_normal gt_bottom_border"{subtitle_style}>{subtitle}</th>
-  </tr>"""
-    else:
-        heading = f"""
-  <tr>
-    <th colspan="{n_cols_total}" class="gt_heading gt_title gt_font_normal"{title_style}>{title}</th>
-  </tr>"""
-
-    result.append(heading)
-
-    return StringBuilder(f"""<thead class="gt_header"{header_style}>""", result, "\n</thead>")
-=======
   <tr class="gt_heading">
-    <td colspan="{n_cols_total}" class="gt_heading gt_title gt_font_normal">{title}</td>
+    <td colspan="{n_cols_total}" class="gt_heading gt_title gt_font_normal"{title_style}>{title}</td>
   </tr>
   <tr class="gt_heading">
-    <td colspan="{n_cols_total}" class="gt_heading gt_subtitle gt_font_normal gt_bottom_border">{subtitle}</td>
+    <td colspan="{n_cols_total}" class="gt_heading gt_subtitle gt_font_normal gt_bottom_border"{subtitle_style}>{subtitle}</td>
   </tr>"""
     else:
         heading = f"""
   <tr class="gt_heading">
-    <td colspan="{n_cols_total}" class="gt_heading gt_title gt_font_normal">{title}</td>
+    <td colspan="{n_cols_total}" class="gt_heading gt_title gt_font_normal"{title_style}>{title}</td>
   </tr>"""
 
     return heading
->>>>>>> 016c67f7
 
 
 def create_columns_component_h(data: GTData) -> str:
